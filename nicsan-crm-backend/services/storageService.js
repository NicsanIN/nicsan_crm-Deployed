--- conflicted
+++ resolved
@@ -471,25 +471,10 @@
             console.log(`✅ IDV corrected from ${openaiResult.idv} to ${correctedIdv} (policy year prefix removed)`);
           }
         } else if (correctedIdv > 10000000) {
-<<<<<<< HEAD
-          // Only correct if value is unreasonably large (likely extraction error)
-          console.log('⚠️ IDV value seems unreasonably large, checking for extraction errors...');
-          
-          // Check if it's a concatenation error (not policy year context)
-          if (idvStr.length >= 9 && /^\d{9,}$/.test(idvStr)) {
-            // Try to extract reasonable IDV from the value
-            const reasonableIdv = parseInt(idvStr.substring(0, 6)); // Take first 6 digits
-            if (reasonableIdv >= 100000 && reasonableIdv <= 10000000) {
-              correctedIdv = reasonableIdv;
-              console.log(`✅ IDV corrected from ${openaiResult.idv} to ${correctedIdv} (extraction error fix)`);
-            }
-          }
-=======
           // For very large values, just log so reviewers can verify instead of truncating digits
           console.log('⚠️ IDV appears unusually large; leaving value unchanged for manual review.');
         } else {
           console.log(`✅ IDV validated: ${correctedIdv} (from table or header source)`);
->>>>>>> 43f03547
         }
       }
       
