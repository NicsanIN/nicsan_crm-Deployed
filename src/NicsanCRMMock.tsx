--- conflicted
+++ resolved
@@ -213,768 +213,6 @@
   )
 }
 
-<<<<<<< HEAD
-function PageUpload() {
-  const [uploadStatus, setUploadStatus] = useState<string>('');
-  const [uploadedFiles, setUploadedFiles] = useState<any[]>([]);
-  const [selectedInsurer, setSelectedInsurer] = useState<string>('TATA_AIG');
-  const [callerNames, setCallerNames] = useState<string[]>([]);
-  
-  // Available insurers configuration
-  const availableInsurers = [
-    { value: 'TATA_AIG', label: 'Tata AIG' },
-    { value: 'DIGIT', label: 'Digit' },
-    { value: 'RELIANCE_GENERAL', label: 'Reliance General' },
-    { value: 'GENERALI_CENTRAL', label: 'Generali Central Insurance' },
-    { value: 'LIBERTY_GENERAL', label: 'Liberty General Insurance' },
-    { value: 'ICIC', label: 'ICICI Lombard' }
-  ];
-  const [manualExtras, setManualExtras] = useState({
-    executive: '',
-    opsExecutive: '',
-    callerName: '',
-    mobile: '',
-    customerEmail: '',
-    rollover: '',
-    remark: '',
-    brokerage: '0',
-    cashback: '',
-    customerPaid: '',
-    customerChequeNo: '',
-    ourChequeNo: '',
-    customerName: '',
-    branch: '',
-    paymentMethod: 'INSURER',
-    paymentSubMethod: ''
-  });
-  const [manualExtrasSaved, setManualExtrasSaved] = useState(false);
-  const fileInputRef = useRef<HTMLInputElement>(null);
-
-  const handleFiles = async (files: FileList) => {
-    const file = files[0];
-    if (!file) return;
-    
-    if (!selectedInsurer) {
-      setUploadStatus('Please select an insurer first');
-      return;
-    }
-
-    if (!manualExtrasSaved) {
-      setUploadStatus('⚠️ Please save your manual extras first before uploading PDF');
-      return;
-    }
-
-    setUploadStatus('Uploading...');
-
-    try {
-      // Create FormData with insurer and manual extras
-      const formData = new FormData();
-      formData.append('pdf', file);
-      formData.append('insurer', selectedInsurer);
-      
-      // Add manual extras to FormData
-      Object.entries(manualExtras).forEach(([key, value]) => {
-        if (value) {
-          formData.append(`manual_${key}`, value);
-        }
-      });
-      
-      const result = await DualStorageService.uploadPDF(file, manualExtras, selectedInsurer);
-      
-      if (result.success) {
-        setUploadStatus('Upload successful! Processing with Textract...');
-        
-        // Use the real upload ID from backend response
-        const realUploadId = result.data?.uploadId;
-        
-        if (!realUploadId) {
-          setUploadStatus('Error: No upload ID received from server');
-          return;
-        }
-        
-        const newFile = {
-          id: realUploadId, // Use real upload ID
-          filename: file.name,
-          status: 'UPLOADED',
-          insurer: selectedInsurer,
-          s3_key: result.data?.s3Key || `uploads/${Date.now()}_${file.name}`,
-          time: new Date().toLocaleTimeString(),
-          size: (file.size / 1024 / 1024).toFixed(2) + ' MB',
-          // Structure that matches Review page expectations
-          extracted_data: {
-            insurer: selectedInsurer,
-            status: 'UPLOADED',
-            manual_extras: { ...manualExtras },
-            extracted_data: {
-              // Mock PDF data for demo (in real app, this comes from Textract)
-              policy_number: "TA-" + Math.floor(Math.random() * 10000),
-              vehicle_number: "KA01AB" + Math.floor(Math.random() * 1000),
-              insurer: availableInsurers.find(ins => ins.value === selectedInsurer)?.label || 'Unknown',
-              product_type: "Private Car",
-              vehicle_type: "Private Car",
-              make: "Maruti",
-              model: "Swift",
-              cc: "1197",
-              manufacturing_year: "2021",
-              issue_date: new Date().toISOString().split('T')[0],
-              expiry_date: new Date(Date.now() + 365 * 24 * 60 * 60 * 1000).toISOString().split('T')[0],
-              idv: 495000,
-              ncb: 20,
-              discount: 0,
-              net_od: 5400,
-              ref: "",
-              total_od: 7200,
-              net_premium: 10800,
-              total_premium: 12150,
-              customer_name: 'John Doe',
-              confidence_score: 0.86
-            }
-          }
-        };
-        
-        setUploadedFiles(prev => [newFile, ...prev]);
-        
-        // Save to localStorage so Review page can access it
-        const allUploads = [newFile, ...uploadedFiles];
-        localStorage.setItem('nicsan_crm_uploads', JSON.stringify(allUploads));
-        console.log('💾 Saved uploads to localStorage:', allUploads);
-        
-        // Start polling for status updates
-        pollUploadStatus(realUploadId);
-        
-        // Clear manual extras after successful upload
-        setManualExtras({
-          executive: '',
-          opsExecutive: '',
-          callerName: '',
-          mobile: '',
-          customerEmail: '',
-          rollover: '',
-          remark: '',
-          brokerage: '',
-          cashback: '',
-          customerPaid: '',
-          customerChequeNo: '',
-          ourChequeNo: '',
-          customerName: '',
-          branch: '',
-          paymentMethod: 'Cash',
-          paymentSubMethod: ''
-        });
-        setManualExtrasSaved(false);
-      } else {
-        // Handle insurer mismatch error specifically
-        if (result.data?.status === 'INSURER_MISMATCH') {
-          setUploadStatus(`❌ Insurer Mismatch: ${result.error}`);
-          
-          // Add to uploaded files list with INSURER_MISMATCH status
-          const newFile = {
-            id: result.data.uploadId,
-            filename: file.name,
-            status: 'INSURER_MISMATCH',
-            insurer: selectedInsurer,
-            s3_key: result.data?.s3Key || `uploads/${Date.now()}_${file.name}`,
-            time: new Date().toLocaleTimeString(),
-            size: (file.size / 1024 / 1024).toFixed(2) + ' MB',
-            extracted_data: {
-              insurer: selectedInsurer,
-              status: 'INSURER_MISMATCH',
-              error: result.error
-            }
-          };
-          
-          setUploadedFiles(prev => [...prev, newFile]);
-        } else {
-          setUploadStatus(`Upload failed: ${result.error}`);
-        }
-      }
-    } catch (error) {
-      setUploadStatus(`Upload error: ${error instanceof Error ? error.message : 'Unknown error'}`);
-    }
-  };
-
-  const pollUploadStatus = async (uploadId: string) => {
-    const maxAttempts = 30; // 30 seconds max
-    let attempts = 0;
-    
-    const poll = async () => {
-      try {
-        console.log(`🔄 Polling upload status for ${uploadId}, attempt ${attempts + 1}`);
-        const response = await DualStorageService.getUploadById(uploadId);
-        
-        if (response.success) {
-          const status = response.data.status;
-          console.log(`📊 Upload status: ${status} (source: ${response.source})`);
-          
-          // Update local state
-          setUploadedFiles(prev => {
-            const updated = prev.map(f => 
-              f.id === uploadId ? { 
-                ...f, 
-                status,
-                extracted_data: {
-                  ...f.extracted_data,
-                  status
-                }
-              } : f
-            );
-            
-            // Update localStorage with new status
-            localStorage.setItem('nicsan_crm_uploads', JSON.stringify(updated));
-            
-            return updated;
-          });
-          
-          if (status === 'REVIEW' || status === 'COMPLETED') {
-            setUploadStatus('PDF processed successfully! Ready for review.');
-            
-            // Show notification for review
-            if (status === 'REVIEW') {
-              // In a real app, you might want to show a toast notification
-              console.log('🎉 PDF ready for review! Check the Review & Confirm page.');
-              
-              // Show browser notification
-              if ('Notification' in window && Notification.permission === 'granted') {
-                new Notification('PDF Ready for Review!', {
-                  body: 'Your PDF has been processed and is ready for review.',
-                  icon: '📄'
-                });
-              }
-              
-              // Show alert for demo purposes
-              alert('🎉 PDF processed successfully! Ready for review. Go to Review & Confirm page.');
-            }
-            
-            return; // Stop polling
-          } else if (status === 'FAILED') {
-            setUploadStatus('PDF processing failed. Please try again.');
-            return; // Stop polling
-          } else if (status === 'INSURER_MISMATCH') {
-            setUploadStatus('❌ Insurer mismatch detected. Please check your selection and upload the correct PDF.');
-            return; // Stop polling
-          }
-          
-          // Continue polling if still processing
-          if (attempts < maxAttempts) {
-            attempts++;
-            console.log(`⏳ Continuing to poll... (${attempts}/${maxAttempts})`);
-            setTimeout(poll, 2000); // Poll every 2 seconds
-          } else {
-            setUploadStatus('PDF processing timed out. Please check status.');
-          }
-        } else {
-          console.error('❌ Status polling failed:', response.error);
-        }
-      } catch (error) {
-        console.error('Status polling failed:', error);
-      }
-    };
-    
-    // Start polling
-    poll();
-  };
-
-  const handleFileSelect = (e: React.ChangeEvent<HTMLInputElement>) => {
-    if (e.target.files) {
-      handleFiles(e.target.files);
-    }
-  };
-
-  const handleManualExtrasChange = (field: string, value: string) => {
-    setManualExtras(prev => ({ ...prev, [field]: value }));
-  };
-
-  // Load telecaller names on component mount
-  useEffect(() => {
-    const loadTelecallers = async () => {
-      try {
-        const response = await DualStorageService.getTelecallers();
-        if (response.success && Array.isArray(response.data)) {
-          const names = response.data
-            .map((telecaller: any) => telecaller.name)
-            .filter((name: string) => name && name !== 'Unknown');
-          setCallerNames(names);
-        }
-      } catch (error) {
-        console.error('Failed to load telecallers:', error);
-      }
-    };
-    loadTelecallers();
-  }, []);
-
-  // Get filtered caller suggestions
-  const getFilteredCallerSuggestions = async (input: string): Promise<string[]> => {
-    if (!input || input.length < 2) return [];
-    
-    return callerNames.filter(name => 
-      name.toLowerCase().includes(input.toLowerCase())
-    );
-  };
-
-  // Handle adding new telecaller
-  const handleAddNewTelecaller = async (name: string) => {
-    try {
-      console.log('🔄 Adding new telecaller:', name);
-      const response = await DualStorageService.addTelecaller({
-        name: name,
-        email: '',
-        phone: '',
-        branch: 'Default Branch',
-        is_active: true
-      });
-      
-      if (response.success) {
-        console.log('✅ Telecaller added successfully');
-        // Add to local state immediately for better UX
-        setCallerNames(prev => [...prev, name]);
-        
-        // Also refresh from backend to ensure consistency
-        const updatedCallers = await DualStorageService.getTelecallers();
-        if (updatedCallers.success) {
-          const names = updatedCallers.data
-            .map((telecaller: any) => telecaller.name)
-            .filter((name: string) => name && name !== 'Unknown');
-          setCallerNames(names);
-        }
-      } else {
-        console.error('❌ Failed to add telecaller:', response.error);
-      }
-    } catch (error) {
-      console.error('❌ Failed to add new telecaller:', error);
-    }
-  };
-
-
-  // Smart suggestions for caller names
-  // const __getSmartSuggestions = (fieldName: string) => {
-  //   if (fieldName === 'callerName') {
-  //     return callerNames; // Real caller names from database
-  //   }
-  //   return [];
-  // };
-
-
-  // Handle adding new telecaller
-
-  return (
-    <>
-      <Card title="Drag & Drop PDF" desc="(S3 = cloud folder; Textract = PDF reader bot). Tata AIG & Digit only in v1.">
-        {/* Insurer Selection */}
-        <div className="mb-4">
-          <div className="text-sm font-medium mb-2">Select Insurer</div>
-          <div className="grid grid-cols-2 gap-2">
-            {availableInsurers.map((insurer) => (
-              <label key={insurer.value} className="flex items-center gap-2">
-                <input 
-                  type="radio" 
-                  name="insurer"
-                  value={insurer.value} 
-                  checked={selectedInsurer === insurer.value}
-                  onChange={(e) => setSelectedInsurer(e.target.value)}
-                  className="w-4 h-4 text-indigo-600"
-                />
-                <span className="text-sm">{insurer.label}</span>
-              </label>
-            ))}
-          </div>
-        </div>
-
-        {/* Manual Extras Section */}
-        <div className="mb-6 p-4 bg-blue-50 rounded-xl border border-blue-200">
-          <div className="text-sm font-medium mb-3 text-blue-800">📝 Manual Extras (from Sales Rep)</div>
-          <div className="grid grid-cols-1 md:grid-cols-2 gap-3">
-            <div>
-              <label className="block text-xs text-blue-700 mb-1">Executive</label>
-              <select 
-                value={manualExtras.executive}
-                onChange={(e) => handleManualExtrasChange('executive', e.target.value)}
-                className="w-full px-3 py-2 border border-blue-300 rounded-lg text-sm focus:outline-none focus:ring-2 focus:ring-blue-200 bg-white"
-              >
-                <option value="">Select Executive</option>
-                <option value="Yashwanth">Yashwanth</option>
-                <option value="Kavya">Kavya</option>
-                <option value="Bhagya">Bhagya</option>
-                <option value="Sandesh">Sandesh</option>
-                <option value="Yallappa">Yallappa</option>
-                <option value="Nethravathi">Nethravathi</option>
-                <option value="Tejaswini">Tejaswini</option>
-              </select>
-            </div>
-            <div>
-              <label className="block text-xs text-blue-700 mb-1">Ops Executive</label>
-              <select 
-                value={manualExtras.opsExecutive}
-                onChange={(e) => handleManualExtrasChange('opsExecutive', e.target.value)}
-                className="w-full px-3 py-2 border border-blue-300 rounded-lg text-sm focus:outline-none focus:ring-2 focus:ring-blue-200 bg-white"
-              >
-                <option value="">Select Ops Executive</option>
-                <option value="NA">NA</option>
-                <option value="Ravi">Ravi</option>
-                <option value="Pavan">Pavan</option>
-                <option value="Manjunath">Manjunath</option>
-              </select>
-            </div>
-            <div>
-              <AutocompleteInput 
-                label="Caller Name" 
-                placeholder="Telecaller name"
-                value={manualExtras.callerName}
-                onChange={(value) => handleManualExtrasChange('callerName', value)}
-                getSuggestions={getFilteredCallerSuggestions}
-                onAddNew={handleAddNewTelecaller}
-                showAddNew={true}
-              />
-            </div>
-            <div>
-              <label className="block text-xs text-blue-700 mb-1">Customer Email ID</label>
-              <input 
-                type="text" 
-                placeholder="name@example.com"
-                value={manualExtras.customerEmail}
-                onChange={(e) => handleManualExtrasChange('customerEmail', e.target.value)}
-                className="w-full px-3 py-2 border border-blue-300 rounded-lg text-sm focus:outline-none focus:ring-2 focus:ring-blue-200"
-              />
-            </div>
-            <div>
-              <label className="block text-xs text-blue-700 mb-1">Mobile Number</label>
-              <input 
-                type="text" 
-                placeholder="9xxxxxxxxx"
-                value={manualExtras.mobile}
-                onChange={(e) => handleManualExtrasChange('mobile', e.target.value)}
-                className="w-full px-3 py-2 border border-blue-300 rounded-lg text-sm focus:outline-none focus:ring-2 focus:ring-blue-200"
-              />
-            </div>
-            <div>
-              <label className="block text-xs text-blue-700 mb-1">Rollover/Renewal</label>
-              <select 
-                value={manualExtras.rollover}
-                onChange={(e) => handleManualExtrasChange('rollover', e.target.value)}
-                className="w-full px-3 py-2 border border-blue-300 rounded-lg text-sm focus:outline-none focus:ring-2 focus:ring-blue-200 bg-white"
-              >
-                <option value="">Select Rollover/Renewal</option>
-                <option value="ROLLOVER">ROLLOVER</option>
-                <option value="RENEWAL">RENEWAL</option>
-              </select>
-            </div>
-            <div style={{ display: 'none' }}>
-              <label className="block text-xs text-blue-700 mb-1">Brokerage (₹)</label>
-              <input 
-                type="text" 
-                placeholder="Commission amount"
-                value={manualExtras.brokerage}
-                onChange={(e) => handleManualExtrasChange('brokerage', e.target.value)}
-                className="w-full px-3 py-2 border border-blue-300 rounded-lg text-sm focus:outline-none focus:ring-2 focus:ring-blue-200"
-              />
-            </div>
-            <div>
-              <label className="block text-xs text-blue-700 mb-1">Cashback (₹)</label>
-              <input 
-                type="text" 
-                placeholder="Total cashback"
-                value={manualExtras.cashback}
-                onChange={(e) => handleManualExtrasChange('cashback', e.target.value)}
-                className="w-full px-3 py-2 border border-blue-300 rounded-lg text-sm focus:outline-none focus:ring-2 focus:ring-blue-200"
-              />
-            </div>
-            <div>
-              <label className="block text-xs text-blue-700 mb-1">Customer Paid (₹)</label>
-              <input 
-                type="text" 
-                placeholder="Amount or text (e.g., 5000 or Pending)"
-                value={manualExtras.customerPaid}
-                onChange={(e) => handleManualExtrasChange('customerPaid', e.target.value)}
-                className="w-full px-3 py-2 border border-blue-300 rounded-lg text-sm focus:outline-none focus:ring-2 focus:ring-blue-200"
-              />
-            </div>
-            <div>
-              <label className="block text-xs text-blue-700 mb-1">Customer Cheque No</label>
-              <input 
-                type="text" 
-                placeholder="Customer's cheque number"
-                value={manualExtras.customerChequeNo}
-                onChange={(e) => handleManualExtrasChange('customerChequeNo', e.target.value)}
-                className="w-full px-3 py-2 border border-blue-300 rounded-lg text-sm focus:outline-none focus:ring-2 focus:ring-blue-200"
-              />
-            </div>
-            <div>
-              <label className="block text-xs text-blue-700 mb-1">Our Cheque No</label>
-              <input 
-                type="text" 
-                placeholder="Your company's cheque number"
-                value={manualExtras.ourChequeNo}
-                onChange={(e) => handleManualExtrasChange('ourChequeNo', e.target.value)}
-                className="w-full px-3 py-2 border border-blue-300 rounded-lg text-sm focus:outline-none focus:ring-2 focus:ring-blue-200"
-              />
-            </div>
-            <div className="md:col-span-2">
-              <label className="block text-xs text-blue-700 mb-1">Customer Name</label>
-              <input 
-                type="text"
-                placeholder="Enter customer name"
-                value={manualExtras.customerName}
-                onChange={(e) => handleManualExtrasChange('customerName', e.target.value)}
-                className="w-full px-3 py-2 border border-blue-300 rounded-lg text-sm focus:outline-none focus:ring-2 focus:ring-blue-200"
-              />
-            </div>
-            <div>
-              <label className="block text-xs text-blue-700 mb-1">Branch <span className="text-red-500">*</span></label>
-              <select 
-                value={manualExtras.branch}
-                onChange={(e) => handleManualExtrasChange('branch', e.target.value)}
-                className="w-full px-3 py-2 border border-blue-300 rounded-lg text-sm focus:outline-none focus:ring-2 focus:ring-blue-200 bg-white"
-                required
-              >
-                <option value="">Select Branch</option>
-                <option value="MYSORE">MYSORE</option>
-                <option value="BANASHANKARI">BANASHANKARI</option>
-                <option value="ADUGODI">ADUGODI</option>
-              </select>
-            </div>
-            <div>
-              <label className="block text-xs text-blue-700 mb-1">Payment Method</label>
-              <select 
-                value={manualExtras.paymentMethod}
-                onChange={(e) => {
-                  handleManualExtrasChange('paymentMethod', e.target.value);
-                  if (e.target.value !== 'NICSAN') {
-                    handleManualExtrasChange('paymentSubMethod', '');
-                  }
-                }}
-                className="w-full px-3 py-2 border border-blue-300 rounded-lg text-sm focus:outline-none focus:ring-2 focus:ring-blue-200"
-              >
-                <option value="INSURER">INSURER</option>
-                <option value="NICSAN">NICSAN</option>
-              </select>
-            </div>
-            {manualExtras.paymentMethod === 'NICSAN' && (
-              <div>
-                <label className="block text-xs text-blue-700 mb-1">Payment Sub-Method</label>
-                <select 
-                  value={manualExtras.paymentSubMethod}
-                  onChange={(e) => handleManualExtrasChange('paymentSubMethod', e.target.value)}
-                  className="w-full px-3 py-2 border border-blue-300 rounded-lg text-sm focus:outline-none focus:ring-2 focus:ring-blue-200"
-                >
-                  <option value="">Select Sub-Method</option>
-                  <option value="DIRECT">DIRECT</option>
-                  <option value="EXECUTIVE">EXECUTIVE</option>
-                </select>
-              </div>
-            )}
-            <div className="md:col-span-2">
-              <label className="block text-xs text-blue-700 mb-1">Remark</label>
-              <textarea 
-                placeholder="Any additional notes or special instructions"
-                value={manualExtras.remark}
-                onChange={(e) => handleManualExtrasChange('remark', e.target.value)}
-                className="w-full px-3 py-2 border border-blue-300 rounded-lg text-sm focus:outline-none focus:ring-2 focus:ring-blue-200"
-                rows={2}
-              />
-            </div>
-          </div>
-          {/* Submit Button for Manual Extras */}
-          <div className="mt-4 flex justify-end">
-            <button
-              onClick={() => {
-                // Show preview of what will be submitted
-                const filledFields = Object.entries(manualExtras).filter(([, value]) => value.trim() !== '');
-                // Validate required branch field
-                if (!manualExtras.branch || manualExtras.branch.trim() === '') {
-                  alert('Branch field is required! Please enter branch name.');
-                  return;
-                }
-                
-                if (filledFields.length === 0) {
-                  alert('Please fill at least one manual field before proceeding');
-                  return;
-                }
-                
-                setManualExtrasSaved(true);
-                setUploadStatus('✅ Manual extras saved! Now drop your PDF to complete the upload.');
-              }}
-              className="px-6 py-2 bg-blue-600 text-white rounded-lg hover:bg-blue-700 focus:outline-none focus:ring-2 focus:ring-blue-500 transition-colors"
-            >
-              💾 Save Manual Extras
-            </button>
-          </div>
-          
-          <div className="text-xs text-blue-600 mt-2">
-            💡 Fill the fields above, click "Save Manual Extras", then drop your PDF. Both will be combined for review!
-          </div>
-        </div>
-
-        {/* Workflow Step Indicator */}
-        <div className="mb-4 p-3 bg-green-50 border border-green-200 rounded-lg">
-          <div className="flex items-center gap-2 text-sm">
-            <span className={`w-6 h-6 rounded-full flex items-center justify-center text-xs font-bold ${
-              manualExtrasSaved ? 'bg-green-500 text-white' : 'bg-gray-300 text-gray-600'
-            }`}>
-              {manualExtrasSaved ? '✓' : '1'}
-            </span>
-            <span className={manualExtrasSaved ? 'text-green-800' : 'text-gray-600'}>
-              {manualExtrasSaved ? 'Manual Extras Saved ✓' : 'Fill Manual Extras above and click "Save Manual Extras"'}
-            </span>
-          </div>
-          <div className="flex items-center gap-2 text-sm mt-2">
-            <span className="w-6 h-6 bg-gray-300 text-gray-600 rounded-full flex items-center justify-center text-xs font-bold">2</span>
-            <span className="text-gray-600">Drop your PDF below to complete the upload</span>
-          </div>
-        </div>
-
-        <div 
-          className={`border-2 border-dashed rounded-2xl p-10 text-center transition-colors ${
-            uploadStatus.includes('Uploading') ? 'border-indigo-400 bg-indigo-50' : 'border-zinc-300 hover:border-zinc-400'
-          }`}
-          onDragOver={(e) => e.preventDefault()}
-          onDrop={(e) => {
-            e.preventDefault();
-            if (e.dataTransfer.files) handleFiles(e.dataTransfer.files);
-          }}
-        >
-          <input 
-            ref={fileInputRef}
-            type="file" 
-            accept=".pdf" 
-            onChange={handleFileSelect}
-            className="hidden"
-          />
-          <div className="space-y-4">
-            <div className="text-6xl">📄</div>
-            <div>
-              <div className="text-xl font-medium">Drop PDF here or</div>
-              <button 
-                onClick={() => fileInputRef.current?.click()}
-                className="text-indigo-600 hover:text-indigo-700 font-medium"
-              >
-                browse files
-              </button>
-            </div>
-            <div className="text-sm text-zinc-500">PDF will be processed with Textract + your manual extras</div>
-            {manualExtrasSaved && (
-              <div className="text-sm text-green-600 font-medium">
-                ✅ Manual extras ready! Drop PDF to continue
-              </div>
-            )}
-          </div>
-        </div>
-
-        {uploadStatus && (
-          <div className="mt-4 p-3 rounded-lg bg-zinc-50 text-sm">
-            {uploadStatus}
-          </div>
-        )}
-
-        <div className="mt-6">
-          <div className="text-sm font-medium mb-3">Upload History</div>
-          <div className="overflow-x-auto">
-            <table className="w-full text-sm">
-              <thead>
-                <tr className="text-left text-zinc-500">
-                  <th className="py-2">Time</th><th>Filename</th><th>Insurer</th><th>Size</th><th>Status</th>
-                </tr>
-              </thead>
-              <tbody>
-                {uploadedFiles.length === 0 ? (
-                  <tr>
-                    <td colSpan={5} className="py-4 text-center text-zinc-500">
-                      No uploads yet. Drag and drop a PDF to get started.
-                    </td>
-                  </tr>
-                ) : (
-                  uploadedFiles.map((file) => (
-                    <tr key={file.id} className="border-t">
-                      <td className="py-2">{file.time}</td>
-                      <td className="py-2">{file.filename}</td>
-                      <td className="py-2">
-                        <span className={`px-2 py-1 rounded-full text-xs ${
-                          file.insurer === 'TATA_AIG' 
-                            ? 'bg-blue-100 text-blue-700'
-                            : file.insurer === 'DIGIT'
-                            ? 'bg-green-100 text-green-700'
-                            : file.insurer === 'RELIANCE_GENERAL'
-                            ? 'bg-purple-100 text-purple-700'
-                            : file.insurer === 'GENERALI_CENTRAL'
-                            ? 'bg-orange-100 text-orange-700'
-                            : file.insurer === 'LIBERTY_GENERAL'
-                            ? 'bg-yellow-100 text-yellow-700'
-                            : file.insurer === 'ICIC'
-                            ? 'bg-red-100 text-red-700'
-                            : 'bg-gray-100 text-gray-700'
-                        }`}>
-                          {availableInsurers.find(ins => ins.value === file.insurer)?.label || 'Unknown'}
-                        </span>
-                      </td>
-                      <td className="py-2">{file.size}</td>
-                      <td>
-                        <span className={`px-2 py-1 rounded-full text-xs ${
-                          file.status === 'UPLOADED'
-                            ? 'bg-blue-100 text-blue-700'
-                            : file.status === 'PROCESSING'
-                            ? 'bg-yellow-100 text-yellow-700'
-                            : file.status === 'REVIEW'
-                            ? 'bg-orange-100 text-orange-700'
-                            : file.status === 'COMPLETED'
-                            ? 'bg-green-100 text-green-700'
-                            : file.status === 'FAILED'
-                            ? 'bg-red-100 text-red-700'
-                            : file.status === 'INSURER_MISMATCH'
-                            ? 'bg-red-100 text-red-700'
-                            : 'bg-gray-100 text-gray-700'
-                        }`}>
-                          {file.status}
-                        </span>
-                      </td>
-                    </tr>
-                  ))
-                )}
-              </tbody>
-            </table>
-          </div>
-        </div>
-      </Card>
-    </>
-  )
-}
-
-function LabeledInput({ label, placeholder, hint, required, value, onChange, error, suggestions, type = "text" }: { 
-  label: string; 
-  placeholder?: string; 
-  hint?: string; 
-  required?: boolean; 
-  value?: any; 
-  onChange?: (v:any)=>void;
-  error?: string;
-  suggestions?: string[];
-  type?: string;
-}) {
-  return (
-    <label className="block">
-      <div className="text-xs text-zinc-600 mb-1">
-        {label} {required && <span className="text-rose-600">*</span>} {hint && <span className="text-[10px] text-zinc-400">({hint})</span>}
-      </div>
-      <input 
-        type={type}
-        value={value} 
-        onChange={e=>onChange && onChange(e.target.value)} 
-        className={`w-full rounded-xl border px-3 py-2 focus:outline-none focus:ring-2 focus:ring-indigo-200 ${
-          error ? 'border-red-300 bg-red-50' : 'border-zinc-300'
-        }`} 
-        placeholder={placeholder} 
-      />
-      {error && (
-        <div className="text-xs text-red-600 mt-1">{error}</div>
-      )}
-      {suggestions && suggestions.length > 0 && (
-        <div className="text-xs text-blue-600 mt-1">
-          Suggestions: {suggestions.slice(0, 3).join(', ')}
-          {suggestions.length > 3 && ` +${suggestions.length - 3} more`}
-        </div>
-      )}
-    </label>
-  )
-}
-=======
->>>>>>> 3f08b1d8
 
 
 
@@ -1006,26 +244,6 @@
   const [isLoading, setIsLoading] = useState(false);
   const [showAddNewOption, setShowAddNewOption] = useState(false);
 
-<<<<<<< HEAD
-  // Debounced search function
-  const debouncedGetSuggestions = useMemo(() => {
-    let timeoutId: ReturnType<typeof setTimeout>;
-    return (input: string) => {
-      clearTimeout(timeoutId);
-      timeoutId = setTimeout(async () => {
-        if (input.length >= 2 && getSuggestions) {
-          setIsLoading(true);
-          try {
-            const newSuggestions = await getSuggestions(input);
-            console.log('🔍 AutocompleteInput: Got suggestions:', newSuggestions);
-            setSuggestions(newSuggestions);
-            setShowSuggestions(true);
-            const shouldShowAddNew = newSuggestions.length === 0 && showAddNew;
-            console.log('🔍 AutocompleteInput: Should show add new:', shouldShowAddNew, 'showAddNew:', showAddNew);
-            setShowAddNewOption(shouldShowAddNew);
-          } catch (error) {
-            console.warn('Failed to get suggestions:', error);
-=======
   // Debounced suggestions loading
   const debouncedGetSuggestions = useMemo(
     () => {
@@ -1050,7 +268,6 @@
               setIsLoading(false);
             }
           } else {
->>>>>>> 3f08b1d8
             setSuggestions([]);
             setShowSuggestions(false);
             setShowAddNewOption(false);
@@ -1072,15 +289,9 @@
     setShowAddNewOption(false);
   };
 
-  const handleAddNew = async () => {
-    if (onAddNew && value.trim()) {
-      try {
-        await onAddNew(value.trim());
-        // Clear the input after successful addition
-        onChange && onChange('');
-      } catch (error) {
-        console.error('Failed to add new telecaller:', error);
-      }
+  const handleAddNew = () => {
+    if (onAddNew) {
+      onAddNew(value);
     }
     setShowSuggestions(false);
     setShowAddNewOption(false);
@@ -1185,5845 +396,11 @@
   const [founderPage, setFounderPage] = useState("overview");
   const [backendStatus, setBackendStatus] = useState<any>(null);
 
-<<<<<<< HEAD
-  // Advanced validation engine with business rules
-  const validateField = (fieldName: string, value: any, _context?: any) => {
-    const errors: string[] = [];
-    
-    // Progressive validation - only validate touched fields or all fields in strict mode
-    if (validationMode === 'progressive' && !fieldTouched[fieldName]) {
-      return errors;
-    }
-
-    switch (fieldName) {
-      case 'policyNumber':
-        if (!value) {
-          errors.push('Policy Number is required');
-        } else if (!/^[A-Z0-9\-_/ ]{3,50}$/.test(value)) {
-          errors.push('Policy Number must be 3-50 characters (letters, numbers, hyphens, underscores, forward slashes, spaces)');
-        }
-        break;
-        
-        case 'vehicleNumber':
-          if (!value) {
-            errors.push('Vehicle Number is required');
-          } else {
-            const cleanValue = value.replace(/\s/g, '');
-            const traditionalPattern = /^[A-Z]{2}[0-9]{2}[A-Z]{1,2}[0-9]{4}$/;
-            const bhSeriesPattern = /^[0-9]{2}BH[0-9]{4}[A-Z]{1,2}$/;
-            if (!traditionalPattern.test(cleanValue) && !bhSeriesPattern.test(cleanValue)) {
-              errors.push('Vehicle number must be in valid format (e.g., KA01AB1234 or 12BH1234AB)');
-            }
-          }
-          break;
-        
-      case 'insurer':
-        if (!value) {
-          errors.push('Insurer (Company) is required');
-        } else if (value.length < 3) {
-          errors.push('Insurer name must be at least 3 characters');
-        }
-        break;
-        
-      case 'productType':
-        if (!value) {
-          errors.push('Product Type is required');
-        }
-        break;
-        
-      case 'vehicleType':
-        if (!value) {
-          errors.push('Vehicle Type is required');
-        }
-        break;
-        
-      case 'make':
-        if (!value) {
-          errors.push('Make is required');
-        } else if (value.length < 2) {
-          errors.push('Make must be at least 2 characters');
-        }
-        break;
-        
-      case 'model':
-        if (!value) {
-          errors.push('Model is required');
-        } else if (value.length < 2) {
-          errors.push('Model must be at least 2 characters');
-        }
-        break;
-        
-      case 'cc':
-        if (!value) {
-          errors.push('CC (engine size) is required');
-        } else if (!/^\d{3,5}$/.test(value)) {
-          errors.push('CC must be 3-5 digits');
-        }
-        break;
-        
-      case 'manufacturingYear':
-        if (!value) {
-          errors.push('Manufacturing Year is required');
-        } else {
-          const year = parseInt(value);
-          const currentYear = new Date().getFullYear();
-          if (isNaN(year) || year < 1990 || year > currentYear + 1) {
-            errors.push(`Manufacturing Year must be between 1990 and ${currentYear + 1}`);
-          }
-        }
-        break;
-        
-      case 'issueDate':
-        if (!value) {
-          errors.push('Issue Date is required');
-        } else {
-          const issueDate = new Date(value);
-          const today = new Date();
-          if (isNaN(issueDate.getTime()) || issueDate > today) {
-            errors.push('Issue Date must be a valid date not in the future');
-          }
-        }
-        break;
-        
-      case 'expiryDate':
-        if (!value) {
-          errors.push('Expiry Date is required');
-        } else {
-          const expiryDate = new Date(value);
-          const issueDate = form.issueDate ? new Date(form.issueDate) : new Date();
-          if (isNaN(expiryDate.getTime()) || expiryDate <= issueDate) {
-            errors.push('Expiry Date must be after Issue Date');
-          }
-        }
-        break;
-        
-      case 'idv':
-        if (!value) {
-          errors.push('IDV (₹) is required');
-        } else {
-          const idv = number(value);
-          if (idv < 1000) {
-            errors.push('IDV must be at least ₹1,000');
-          } else if (idv > 100000000) {
-            errors.push('IDV cannot exceed ₹10 crore');
-          }
-        }
-        break;
-        
-      case 'discount':
-        if (!value) {
-          errors.push('Discount (%) is required');
-        } else {
-          const discount = number(value);
-          if (discount < 0 || discount > 100) {
-            errors.push('Discount must be between 0% and 100%');
-          }
-        }
-        break;
-        
-      case 'netOd':
-        if (!value) {
-          errors.push('Net OD (₹) is required');
-        } else {
-          const netOd = number(value);
-          if (netOd < 0 || netOd > 10000000) {
-            errors.push('Net OD must be between ₹0 and ₹1 crore');
-          }
-        }
-        break;
-        
-      case 'totalOd':
-        if (!value) {
-          errors.push('Total OD (₹) is required');
-        } else {
-          const totalOd = number(value);
-          const netOd = number(form.netOd);
-          if (totalOd < 0 || totalOd > 10000000) {
-            errors.push('Total OD must be between ₹0 and ₹1 crore');
-          } else if (totalOd < netOd) {
-            errors.push('Total OD cannot be less than Net OD');
-          }
-        }
-        break;
-        
-      case 'totalPremium':
-        if (!value) {
-          errors.push('Total Premium (₹) is required');
-        } else {
-          const totalPremium = number(value);
-          if (totalPremium <= 0) {
-            errors.push('Total Premium must be greater than ₹0');
-          } else if (totalPremium > 10000000) {
-            errors.push('Total Premium cannot exceed ₹1 crore');
-          }
-        }
-        break;
-        
-      case 'customerPaid':
-        if (!value) {
-          errors.push('Customer Paid is required');
-        } else if (value.length < 1) {
-          errors.push('Customer Paid must be at least 1 character');
-        } else if (value.length > 50) {
-          errors.push('Customer Paid must be less than 50 characters');
-        }
-        break;
-        
-      // Brokerage validation removed - field is hidden
-      // case 'brokerage':
-      //   if (!value) {
-      //     errors.push('Brokerage (₹) is required');
-      //   } else {
-      //     const brokerage = number(value);
-      //     const totalPremium = number(form.totalPremium);
-      //     if (brokerage < 0 || brokerage > 100000) {
-      //       errors.push('Brokerage must be between ₹0 and ₹1 lakh');
-      //     } else if (brokerage > totalPremium * 0.15) {
-      //       errors.push('Brokerage cannot exceed 15% of Total Premium');
-      //     }
-      //   }
-      //   break;
-        
-      case 'callerName':
-        if (!value) {
-          errors.push('Caller Name is required');
-        } else if (value.length < 2) {
-          errors.push('Caller Name must be at least 2 characters');
-        }
-        break;
-        
-      case 'mobile':
-        if (!value) {
-          errors.push('Mobile Number is required');
-        } else if (!/^[6-9]\d{9}$/.test(value)) {
-          errors.push('Mobile Number must be 10 digits starting with 6-9');
-        }
-        break;
-        
-      case 'rollover':
-        if (!value) {
-          errors.push('Rollover/Renewal is required');
-        } else if (value.length < 3) {
-          errors.push('Rollover/Renewal must be at least 3 characters');
-        }
-        break;
-        
-      case 'remark':
-        if (!value) {
-          errors.push('Remark is required');
-        } else if (value.length < 5) {
-          errors.push('Remark must be at least 5 characters');
-        }
-        break;
-    }
-    
-    return errors;
-  };
-
-  // Cross-field validation
-  const validateCrossFields = () => {
-    const errors: string[] = [];
-    
-    // Premium validation
-    const netPremium = number(form.netPremium);
-    const totalPremium = number(form.totalPremium);
-    const netOd = number(form.netOd);
-    const totalOd = number(form.totalOd);
-    
-    if (netPremium > totalPremium) {
-      errors.push('Net Premium cannot exceed Total Premium');
-    }
-    
-    if (netOd > totalOd) {
-      errors.push('Net OD cannot exceed Total OD');
-    }
-    
-    // Enhanced cashback validation
-    const cashbackPct = number(form.cashbackPct);
-    const cashbackAmt = number(form.cashbackAmt);
-    
-    if (cashbackPct > 50) {
-      errors.push('Cashback percentage cannot exceed 50%');
-    }
-    
-    if (cashbackAmt > totalPremium * 0.5) {
-      errors.push('Cashback amount cannot exceed 50% of Total Premium');
-    }
-    
-    // Validate cashback consistency
-    if (cashbackPct > 0 && cashbackAmt > 0) {
-      const expectedAmt = (totalPremium * cashbackPct) / 100;
-      const tolerance = totalPremium * 0.01; // 1% tolerance
-      if (Math.abs(cashbackAmt - expectedAmt) > tolerance) {
-        errors.push('Cashback amount and percentage are inconsistent');
-      }
-    }
-    
-    // Date validation
-    if (form.issueDate && form.expiryDate) {
-      const issueDate = new Date(form.issueDate);
-      const expiryDate = new Date(form.expiryDate);
-      const diffTime = expiryDate.getTime() - issueDate.getTime();
-      const diffDays = Math.ceil(diffTime / (1000 * 60 * 60 * 24));
-      
-      if (diffDays < 30) {
-        errors.push('Policy duration must be at least 30 days');
-      }
-      
-      if (diffDays > 1095) {
-        errors.push('Policy duration cannot exceed 3 years');
-      }
-    }
-    
-    return errors;
-  };
-
-  // Business rule validation
-  const validateBusinessRules = () => {
-    const errors: string[] = [];
-    
-    // NCB validation
-    const ncb = number(form.ncb);
-    if (ncb < 0 || ncb > 50) {
-      errors.push('NCB must be between 0% and 50%');
-    }
-    
-    // IDV vs Premium validation
-    const idv = number(form.idv);
-    const totalPremium = number(form.totalPremium);
-    if (totalPremium > idv * 0.1) {
-      errors.push('Total Premium cannot exceed 10% of IDV');
-    }
-    
-    // Executive validation
-    if (!form.executive) {
-      errors.push('Executive name is required');
-    } else if (form.executive.length < 2) {
-      errors.push('Executive name must be at least 2 characters');
-    }
-    
-    return errors;
-  };
-
-  // Get field-specific errors for progressive validation
-  // const __getFieldErrors = (fieldName: string) => {
-  //   if (validationMode === 'progressive' && !fieldTouched[fieldName]) {
-  //     return [];
-  //   }
-  //   
-  //   // For policy number, return async errors
-  //   if (fieldName === 'policyNumber') {
-  //     return asyncErrors[fieldName] || [];
-  //   }
-  //   
-  //   // For other fields, return synchronous validation
-  //   return validateField(fieldName, form[fieldName]);
-  // };
-
-  // Smart suggestions based on patterns
-  // const __getSmartSuggestions = (fieldName: string) => {
-  //   const suggestions: string[] = [];
-  //   
-  //   switch (fieldName) {
-  //     case 'make':
-  //       suggestions.push('Maruti', 'Hyundai', 'Honda', 'Tata', 'Mahindra', 'Toyota', 'Ford', 'Nissan');
-  //       break;
-  //     case 'model':
-  //       if (form.make === 'Maruti') {
-  //         suggestions.push('Swift', 'Dzire', 'Alto', 'WagonR', 'Baleno', 'Ertiga');
-  //       } else if (form.make === 'Hyundai') {
-  //         suggestions.push('i20', 'i10', 'Verna', 'Creta', 'Venue', 'Santro');
-  //       }
-  //       break;
-  //     case 'insurer':
-  //       suggestions.push('Tata AIG', 'ICICI Lombard', 'Bajaj Allianz', 'HDFC Ergo', 'Reliance General', 'Oriental Insurance');
-  //       break;
-  //     case 'callerName':
-  //       return callerNames; // Real caller names from database
-  //   }
-  //   
-  //   return suggestions;
-  // };
-
-
-  const handleVehicleNumberChange = async (vehicleNumber: string) => {
-    set('vehicleNumber', vehicleNumber);
-    
-    if (vehicleNumber && vehicleNumber.length >= 4) {
-      setIsSearching(true);
-      try {
-        const token = localStorage.getItem('authToken');
-        const response = await fetch(`/api/policies/search/vehicle/${encodeURIComponent(vehicleNumber)}`, {
-          headers: { 
-            'Authorization': `Bearer ${token}`,
-            'Content-Type': 'application/json'
-          }
-        });
-        if (!response.ok) {
-          throw new Error(`HTTP ${response.status}: ${response.statusText}`);
-        }
-        
-        const data = await response.json();
-        if (data.success) {
-          setVehicleSearchResults(data.data || []);
-        } else {
-          setVehicleSearchResults([]);
-        }
-      } catch (error) {
-        console.error('Vehicle search failed:', error);
-        setVehicleSearchResults([]);
-      } finally {
-        setIsSearching(false);
-      }
-    } else {
-      setVehicleSearchResults([]);
-    }
-  };
-
-  // Load telecaller names on component mount
-  useEffect(() => {
-    const loadTelecallers = async () => {
-      try {
-        const response = await DualStorageService.getTelecallers();
-        if (response.success && Array.isArray(response.data)) {
-          const names = response.data
-            .map((telecaller: any) => telecaller.name)
-            .filter((name: string) => name && name !== 'Unknown');
-          setCallerNames(names);
-        }
-      } catch (error) {
-        console.error('Failed to load telecallers:', error);
-      }
-    };
-    loadTelecallers();
-  }, []);
-
-  // Get filtered caller suggestions
-  const getFilteredCallerSuggestions = async (input: string): Promise<string[]> => {
-    if (!input || input.length < 2) return [];
-    
-    return callerNames.filter(name => 
-      name.toLowerCase().includes(input.toLowerCase())
-    );
-  };
-
-  // Handle adding new telecaller
-  const handleAddNewTelecaller = async (name: string) => {
-    try {
-      console.log('🔄 Adding new telecaller:', name);
-      const response = await DualStorageService.addTelecaller({
-        name: name,
-        email: '',
-        phone: '',
-        branch: 'Default Branch',
-        is_active: true
-      });
-      
-      if (response.success) {
-        console.log('✅ Telecaller added successfully');
-        // Add to local state immediately for better UX
-        setCallerNames(prev => [...prev, name]);
-        
-        // Also refresh from backend to ensure consistency
-        const updatedCallers = await DualStorageService.getTelecallers();
-        if (updatedCallers.success) {
-          const names = updatedCallers.data
-            .map((telecaller: any) => telecaller.name)
-            .filter((name: string) => name && name !== 'Unknown');
-          setCallerNames(names);
-        }
-      } else {
-        console.error('❌ Failed to add telecaller:', response.error);
-      }
-    } catch (error) {
-      console.error('❌ Failed to add new telecaller:', error);
-    }
-  };
-
-  const quickFill = async () => {
-    if (vehicleSearchResults.length > 0) {
-      // Use most recent policy data (already sorted by created_at DESC)
-      const lastPolicy = vehicleSearchResults[0];
-      
-      setForm((f: any) => ({
-        ...f,
-        insurer: (lastPolicy as any).insurer || f.insurer,
-        productType: (lastPolicy as any).product_type || f.productType,
-        vehicleType: (lastPolicy as any).vehicle_type || f.vehicleType,
-        make: (lastPolicy as any).make || f.make,
-        model: (lastPolicy as any).model || f.model,
-        cc: (lastPolicy as any).cc || f.cc,
-        manufacturingYear: (lastPolicy as any).manufacturing_year || f.manufacturingYear,
-        idv: (lastPolicy as any).idv || f.idv,
-        ncb: (lastPolicy as any).ncb || f.ncb,
-        discount: (lastPolicy as any).discount || f.discount,
-        netOd: (lastPolicy as any).net_od || f.netOd,
-        ref: (lastPolicy as any).ref || f.ref,
-        totalOd: (lastPolicy as any).total_od || f.totalOd,
-        netPremium: (lastPolicy as any).net_premium || f.netPremium,
-        totalPremium: (lastPolicy as any).total_premium || f.totalPremium,
-        brokerage: (lastPolicy as any).brokerage || f.brokerage,
-        cashback: (lastPolicy as any).cashback_amount || f.cashback,
-        branch: (lastPolicy as any).branch || f.branch,
-        rollover: (lastPolicy as any).rollover || f.rollover,
-        callerName: (lastPolicy as any).caller_name || f.callerName,
-        executive: (lastPolicy as any).executive || f.executive,
-        opsExecutive: (lastPolicy as any).ops_executive || f.opsExecutive,
-      }));
-    } else {
-      // Fallback to demo data if no search results
-    setForm((f:any)=> ({ ...f,
-      insurer: f.insurer || "Tata AIG",
-      productType: f.productType || "Private Car",
-      vehicleType: f.vehicleType || "Private Car",
-      make: f.make || "Maruti",
-      model: f.model || "Swift",
-      cc: f.cc || "1197",
-      manufacturingYear: f.manufacturingYear || "2021",
-      idv: f.idv || "495000",
-      ncb: f.ncb || "20",
-      discount: f.discount || "0",
-      netOd: f.netOd || "5400",
-      ref: f.ref || "",
-      totalOd: f.totalOd || "7200",
-      netPremium: f.netPremium || "10800",
-      totalPremium: f.totalPremium || "12150",
-      brokerage: f.brokerage || "500",
-      cashback: f.cashback || "600",
-    }))
-    }
-  }
-
-  // Form submission handlers
-  const handleSave = async () => {
-    await submitForm(false);
-  };
-
-  const handleSaveAndNew = async () => {
-    await submitForm(true);
-  };
-
-  // Keyboard shortcuts
-  useEffect(() => {
-    const handleKeyDown = (e: KeyboardEvent) => {
-      if (e.ctrlKey && e.key === 's') {
-        e.preventDefault();
-        handleSave();
-      } else if (e.ctrlKey && e.key === 'Enter') {
-        e.preventDefault();
-        handleSaveAndNew();
-      }
-    };
-
-    document.addEventListener('keydown', handleKeyDown);
-    return () => document.removeEventListener('keydown', handleKeyDown);
-  }, []);
-
-  const submitForm = async (clearAfterSave: boolean) => {
-    // Clear previous messages
-    setSubmitMessage(null);
-    
-    // Validate required branch field
-    if (!form.branch || form.branch.trim() === '') {
-      setSubmitMessage({ type: 'error', message: 'Branch field is required! Please enter branch name.' });
-      setIsSubmitting(false);
-      return;
-    }
-    
-    // Validate form
-    if (errors.length > 0) {
-      setSubmitMessage({ type: 'error', message: 'Please fix the errors before saving' });
-      return;
-    }
-
-    setIsSubmitting(true);
-
-    try {
-      // Prepare data for API - including all fields
-      const policyData = {
-        policy_number: form.policyNumber,
-        vehicle_number: form.vehicleNumber,
-        insurer: form.insurer,
-        product_type: form.productType || 'Private Car',
-        vehicle_type: form.vehicleType || 'Private Car',
-        make: form.make || 'Unknown',
-        model: form.model || '',
-        cc: form.cc || '',
-        manufacturing_year: form.manufacturingYear || '',
-        issue_date: form.issueDate || new Date().toISOString().split('T')[0],
-        expiry_date: form.expiryDate || new Date(Date.now() + 365 * 24 * 60 * 60 * 1000).toISOString().split('T')[0],
-        idv: (parseFloat(form.idv) || 0).toString(),
-        ncb: (parseFloat(form.ncb) || 0).toString(),
-        discount: (parseFloat(form.discount) || 0).toString(),
-        net_od: (parseFloat(form.netOd) || 0).toString(),
-        ref: form.ref || '',
-        total_od: (parseFloat(form.totalOd) || 0).toString(),
-        net_premium: (parseFloat(form.netPremium) || 0).toString(),
-        total_premium: parseFloat(form.totalPremium).toString(),
-        cashback_percentage: parseFloat(form.cashbackPct) || 0,
-        cashback_amount: (parseFloat(form.cashbackAmt) || 0).toString(),
-        customer_paid: form.customerPaid || '',
-        customer_email: form.customerEmail || '',
-        customer_cheque_no: form.customerChequeNo || '',
-        our_cheque_no: form.ourChequeNo || '',
-        executive: form.executive || 'Unknown',
-        caller_name: form.callerName || 'Unknown',
-        mobile: form.mobile || '0000000000',
-        rollover: form.rollover || '',
-        remark: form.remark || '',
-        customer_name: form.customerName || '',
-        branch: form.branch || '',
-        brokerage: (parseFloat(form.brokerage) || 0).toString(),
-        cashback: (parseFloat(form.cashback) || 0).toString(),
-        payment_method: form.paymentMethod || 'INSURER',
-        payment_sub_method: form.paymentSubMethod || '',
-        source: 'MANUAL_FORM'
-      };
-
-      // Debug: Log the policy data being sent
-      console.log('🔍 Manual Form - Policy data being sent:', policyData);
-
-      // Submit to API
-      const response = await DualStorageService.saveManualForm(policyData);
-      
-      // Debug: Log the response
-      console.log('🔍 Manual Form - API Response:', response);
-      console.log('🔍 Manual Form - Response success:', response?.success);
-      console.log('🔍 Manual Form - Response data:', response?.data);
-      
-      if (response && response.success) {
-        setSubmitMessage({ 
-          type: 'success', 
-          message: `Policy saved successfully! Policy ID: ${response.data?.id || 'N/A'}` 
-        });
-        
-        if (clearAfterSave) {
-          // Reset form for new entry
-          setForm({
-            insurer: "",
-            productType: "",
-            vehicleType: "",
-            make: "",
-            model: "",
-            cc: "",
-            manufacturingYear: "",
-            policyNumber: "",
-            vehicleNumber: "",
-            issueDate: "",
-            expiryDate: "",
-            idv: "",
-            ncb: "",
-            discount: "",
-            netOd: "",
-            ref: "",
-            totalOd: "",
-            netPremium: "",
-            totalPremium: "",
-            cashbackPct: "",
-            cashbackAmt: "",
-            customerPaid: "",
-            customerChequeNo: "",
-            ourChequeNo: "",
-            executive: "",
-            callerName: "",
-            mobile: "",
-            rollover: "",
-            remark: "",
-            brokerage: "",
-            cashback: "",
-            customerName: "",
-            branch: "",
-          });
-        }
-      } else {
-        setSubmitMessage({ 
-          type: 'error', 
-          message: response.error || 'Failed to save policy' 
-        });
-      }
-    } catch (error) {
-      setSubmitMessage({ 
-        type: 'error', 
-        message: error instanceof Error ? error.message : 'Unknown error occurred' 
-      });
-    } finally {
-      setIsSubmitting(false);
-    }
-  };
-
-  // State for async validation errors
-  const [asyncErrors, setAsyncErrors] = useState<{[key: string]: string[]}>({});
-
-
-  // Handle adding new telecaller
-
-  // Comprehensive validation (synchronous part)
-  const errors = useMemo(() => {
-    const allErrors: string[] = [];
-    
-    // Field-level validation (synchronous only)
-    Object.keys(form).forEach(field => {
-      if (field !== 'policyNumber') { // Skip async fields
-        const fieldErrors = validateField(field, form[field]);
-        allErrors.push(...fieldErrors);
-      }
-    });
-    
-    // Cross-field validation
-    const crossFieldErrors = validateCrossFields();
-    allErrors.push(...crossFieldErrors);
-    
-    // Business rule validation
-    const businessRuleErrors = validateBusinessRules();
-    allErrors.push(...businessRuleErrors);
-    
-    // Add async errors
-    Object.values(asyncErrors).forEach(fieldErrors => {
-      allErrors.push(...fieldErrors);
-    });
-    
-    // Log validation history for analytics
-    if (allErrors.length > 0) {
-      setValidationHistory(prev => [...prev, {
-        timestamp: new Date().toISOString(),
-        errors: allErrors,
-        formData: { ...form }
-      }]);
-    }
-    
-    return allErrors;
-  }, [form, fieldTouched, validationMode, asyncErrors]);
-
-  // Async validation for policy number
-  const validatePolicyNumberAsync = async (value: string) => {
-    const errors: string[] = [];
-    
-    if (!value) {
-      return errors;
-    }
-    
-    if (!/^[A-Z0-9\-_/ ]{3,50}$/.test(value)) {
-      return errors; // Format validation handled by sync validation
-    }
-    
-    try {
-      const response = await policiesAPI.checkDuplicate(value);
-      if (response.success && response.data?.exists) {
-        errors.push('Policy number already exists. Please use a different number.');
-      }
-    } catch (error) {
-      console.warn('Policy number duplicate check failed:', error);
-      // Don't add error if check fails - allow user to proceed
-    }
-    
-    return errors;
-  };
-
-  // Handle async validation for policy number
-  useEffect(() => {
-    const validatePolicyNumber = async () => {
-      if (form.policyNumber && fieldTouched.policyNumber) {
-        try {
-          const fieldErrors = await validatePolicyNumberAsync(form.policyNumber);
-          setAsyncErrors(prev => ({
-            ...prev,
-            policyNumber: fieldErrors
-          }));
-        } catch (error) {
-          console.warn('Policy number validation failed:', error);
-        }
-      }
-    };
-
-    const timeoutId = setTimeout(validatePolicyNumber, 500); // Debounce
-    return () => clearTimeout(timeoutId);
-  }, [form.policyNumber, fieldTouched.policyNumber]);
-
-  return (
-    <>
-      <Card title="Manual Entry — Enterprise Validation Mode" desc="Comprehensive validation with business rules, progressive feedback, and data quality assurance">
-        {/* Success/Error Messages */}
-        {submitMessage && (
-          <div className={`mb-4 p-3 rounded-xl text-sm ${
-            submitMessage.type === 'success' 
-              ? 'bg-green-100 text-green-800 border border-green-200' 
-              : 'bg-red-100 text-red-800 border border-red-200'
-          }`}>
-            {submitMessage.message}
-          </div>
-        )}
-        
-        {/* Validation Mode Toggle */}
-        <div className="mb-4 p-3 bg-blue-50 rounded-lg">
-          <div className="flex items-center justify-between">
-            <div className="text-sm font-medium text-blue-800">
-              🎯 Validation Mode: {validationMode === 'progressive' ? 'Progressive (Validates as you type)' : 'Strict (Validates all fields)'}
-            </div>
-            <button 
-              onClick={() => setValidationMode(prev => prev === 'progressive' ? 'strict' : 'progressive')}
-              className="px-3 py-1 text-xs bg-blue-600 text-white rounded-lg hover:bg-blue-700"
-            >
-              Switch to {validationMode === 'progressive' ? 'Strict' : 'Progressive'}
-            </button>
-          </div>
-        </div>
-        
-        {/* Top row: Vehicle + QuickFill */}
-        <div className="flex flex-col md:flex-row gap-3 mb-4">
-          <LabeledInput label="Vehicle Number" required placeholder="KA01AB1234 or KA 51 MM 1214" value={form.vehicleNumber} onChange={handleVehicleNumberChange}/>
-          <button onClick={quickFill} className="px-4 py-2 rounded-xl bg-indigo-600 text-white h-[42px] mt-6">Prefill from last policy</button>
-          <div className="ml-auto flex items-center gap-2 text-xs text-zinc-600"><Car className="w-4 h-4"/> Make/Model autofill in v1.1</div>
-        </div>
-
-        {/* Vehicle Search Results */}
-        {isSearching && (
-          <div className="mb-4 p-3 bg-blue-50 rounded-lg">
-            <div className="text-sm text-blue-600 flex items-center gap-2">
-              <div className="animate-spin rounded-full h-4 w-4 border-b-2 border-blue-600"></div>
-              Searching for previous policies...
-            </div>
-          </div>
-        )}
-
-        {vehicleSearchResults.length > 0 && !isSearching && (
-          <div className="mb-4 p-3 bg-green-50 rounded-lg">
-            <div className="text-sm font-medium text-green-800 mb-2">
-              Found {vehicleSearchResults.length} previous policy(ies) for this vehicle:
-            </div>
-            {vehicleSearchResults.slice(0, 3).map((policy, index) => (
-              <div key={(policy as any).id} className="text-xs text-green-700 mb-1">
-                {index + 1}. Policy: {(policy as any).policy_number} | 
-                Insurer: {(policy as any).insurer} | 
-                Date: {new Date((policy as any).created_at).toLocaleDateString()}
-              </div>
-            ))}
-            <button 
-              onClick={quickFill}
-              className="mt-2 px-3 py-1 bg-green-600 text-white rounded text-xs hover:bg-green-700"
-            >
-              Use Most Recent Policy Data
-            </button>
-          </div>
-        )}
-
-        {/* Policy & Vehicle */}
-        <div className="grid grid-cols-1 md:grid-cols-2 gap-4">
-          <LabeledInput label="Policy Number" required value={form.policyNumber} onChange={v=>set('policyNumber', v)}/>
-          <LabeledInput label="Insurer (Company)" required placeholder="e.g., Tata AIG" value={form.insurer} onChange={v=>set('insurer', v)}/>
-          <LabeledSelect label="Product Type" value={form.productType} onChange={v=>set('productType', v)} options={["Life Insurance", "Motor Insurance", "Health Insurance", "Travel Insurance", "Home Insurance", "Cyber Insurance"]}/>
-          <LabeledSelect label="Vehicle Type" value={form.vehicleType} onChange={v=>set('vehicleType', v)} options={["Private Car","GCV", "LCV", "MCV", "HCV"]}/>
-          <LabeledInput label="Make" placeholder="Maruti / Hyundai / …" value={form.make} onChange={v=>set('make', v)}/>
-          <LabeledInput label="Model" placeholder="Swift / i20 / …" value={form.model} onChange={v=>set('model', v)}/>
-          <LabeledInput label="CC" hint="engine size" value={form.cc} onChange={v=>set('cc', v)}/>
-          <LabeledInput label="MFG Year" value={form.manufacturingYear} onChange={v=>set('manufacturingYear', v)}/>
-        </div>
-
-        {/* Dates & Values */}
-        <div className="grid grid-cols-1 md:grid-cols-2 gap-4 mt-4">
-          <LabeledInput 
-            label="Issue Date" 
-            type="date"
-            value={(() => {
-              const dateValue = form.issueDate;
-              if (dateValue) {
-                // If date is in DD-MM-YYYY format, convert to YYYY-MM-DD
-                if (dateValue.includes('-') && dateValue.split('-')[0].length === 2) {
-                  const [day, month, year] = dateValue.split('-');
-                  return `${year}-${month}-${day}`;
-                }
-                // If already in YYYY-MM-DD format, return as is
-                return dateValue;
-              }
-              return dateValue;
-            })()}
-            onChange={(value) => {
-              // Ensure date is in YYYY-MM-DD format
-              if (value) {
-                const date = new Date(value);
-                if (!isNaN(date.getTime())) {
-                  const formattedDate = date.toISOString().split('T')[0];
-                  set('issueDate', formattedDate);
-                } else {
-                  set('issueDate', value);
-                }
-              } else {
-                set('issueDate', value);
-              }
-            }}
-          />
-          <LabeledInput label="Expiry Date" value={form.expiryDate} onChange={v=>set('expiryDate', v)}/>
-          <LabeledInput label="IDV (₹)" value={form.idv} onChange={v=>set('idv', v)}/>
-          <LabeledInput label="NCB (%)" value={form.ncb} onChange={v=>set('ncb', v)}/>
-          <LabeledInput label="DIS (%)" hint="discount" value={form.discount} onChange={v=>set('discount', v)}/>
-          <LabeledInput label="Net Addon" hint="net addon" value={form.ref} onChange={v=>set('ref', v)}/>
-        </div>
-
-        {/* Premiums */}
-        <div className="grid grid-cols-1 md:grid-cols-2 gap-4 mt-4">
-          <LabeledInput label="Net OD (₹)" hint="Own Damage" value={form.netOd} onChange={v=>set('netOd', v)}/>
-          <LabeledInput label="Total OD (₹)" value={form.totalOd} onChange={v=>set('totalOd', v)}/>
-          <LabeledInput label="Net Premium (₹)" value={form.netPremium} onChange={v=>set('netPremium', v)}/>
-          <LabeledInput label="Total Premium (₹)" required value={form.totalPremium} onChange={onTotalChange}/>
-        </div>
-
-        {/* Cashback & Payments */}
-        <div className="grid grid-cols-1 md:grid-cols-3 gap-4 mt-4">
-          <LabeledInput label="Cashback %" hint="auto-calculates amount" value={form.cashbackPct} onChange={onPctChange}/>
-          <LabeledInput label="Cashback Amount (₹)" hint="fills when % given" value={form.cashbackAmt} onChange={onAmtChange}/>
-          <LabeledInput label="Customer Paid (₹)" value={form.customerPaid} onChange={v=>set('customerPaid', v)}/>
-          <LabeledInput label="Customer Cheque No" value={form.customerChequeNo} onChange={v=>set('customerChequeNo', v)}/>
-          <LabeledInput label="Our Cheque No" value={form.ourChequeNo} onChange={v=>set('ourChequeNo', v)}/>
-          <div>
-            <label className="block text-xs text-gray-600 mb-1">Payment Method</label>
-            <select 
-              value={form.paymentMethod}
-              onChange={(e) => {
-                set('paymentMethod', e.target.value);
-                if (e.target.value !== 'NICSAN') {
-                  set('paymentSubMethod', '');
-                }
-              }}
-              className="w-full px-3 py-2 border border-gray-300 rounded-lg text-sm focus:outline-none focus:ring-2 focus:ring-blue-200"
-            >
-              <option value="INSURER">INSURER</option>
-              <option value="NICSAN">NICSAN</option>
-            </select>
-          </div>
-          {form.paymentMethod === 'NICSAN' && (
-            <div>
-              <label className="block text-xs text-gray-600 mb-1">Payment Sub-Method</label>
-              <select 
-                value={form.paymentSubMethod}
-                onChange={(e) => set('paymentSubMethod', e.target.value)}
-                className="w-full px-3 py-2 border border-gray-300 rounded-lg text-sm focus:outline-none focus:ring-2 focus:ring-blue-200"
-              >
-                <option value="">Select Sub-Method</option>
-                <option value="DIRECT">DIRECT</option>
-                <option value="EXECUTIVE">EXECUTIVE</option>
-              </select>
-            </div>
-          )}
-        </div>
-
-        {/* Brokerage & Additional */}
-        <div className="grid grid-cols-1 md:grid-cols-2 gap-4 mt-4">
-          <div style={{ display: 'none' }}>
-            <LabeledInput label="Brokerage (₹)" hint="commission amount" value={form.brokerage} onChange={v=>set('brokerage', v)}/>
-          </div>
-          <LabeledInput label="Cashback (₹)" hint="total cashback amount" value={form.cashback} onChange={v=>set('cashback', v)}/>
-        </div>
-
-        {/* People & Notes */}
-        <div className="grid grid-cols-1 md:grid-cols-3 gap-4 mt-4">
-          <LabeledSelect label="Executive" value={form.executive} onChange={v=>set('executive', v)} options={["Yashwanth", "Kavya", "Bhagya", "Sandesh", "Yallappa", "Nethravathi", "Tejaswini"]}/>
-          <LabeledSelect label="Ops Executive" value={form.opsExecutive} onChange={v=>set('opsExecutive', v)} options={["NA", "Ravi", "Pavan", "Manjunath"]}/>
-          <AutocompleteInput 
-            label="Caller Name" 
-            placeholder="Enter caller name"
-            value={form.callerName}
-            onChange={(value) => set('callerName', value)}
-            getSuggestions={getFilteredCallerSuggestions}
-            onAddNew={handleAddNewTelecaller}
-            showAddNew={true}
-            useManualFormStyle={true}
-          />
-          <LabeledInput label="Mobile Number" required placeholder="9xxxxxxxxx" value={form.mobile} onChange={v=>set('mobile', v)}/>
-          <LabeledSelect label="Rollover/Renewal" value={form.rollover} onChange={v=>set('rollover', v)} options={["ROLLOVER", "RENEWAL"]}/>
-          <LabeledInput label="Customer Email ID" value={form.customerEmail} onChange={v=>set('customerEmail', v)}/>
-          <LabeledInput label="Customer Name" value={form.customerName} onChange={v=>set('customerName', v)}/>
-          <LabeledSelect label="Branch" required value={form.branch} onChange={v=>set('branch', v)} options={["MYSORE", "BANASHANKARI", "ADUGODI"]}/>
-          <LabeledInput label="Remark" placeholder="Any note" value={form.remark} onChange={v=>set('remark', v)}/>
-        </div>
-
-        {/* Assist panels */}
-        <div className="grid grid-cols-1 md:grid-cols-3 gap-3 mt-4">
-          <div className="bg-amber-50 text-amber-800 rounded-xl p-3 text-sm">
-            <div className="font-medium mb-1">Error tray</div>
-            {errors.length? <ul className="list-disc pl-5">{errors.map((e,i)=>(<li key={i}>{e}</li>))}</ul>:<div>No blocking errors.</div>}
-          </div>
-          <div className="bg-zinc-50 rounded-xl p-3 text-sm">
-            <div className="font-medium mb-1">Shortcuts</div>
-            <div>Ctrl+S save · Ctrl+Enter save & new · Alt+E first error</div>
-          </div>
-          <div className="bg-emerald-50 text-emerald-800 rounded-xl p-3 text-sm">
-            <div className="font-medium mb-1">Smart autofill</div>
-            <div>Typing a vehicle no. offers last-year data to copy.</div>
-          </div>
-        </div>
-
-        <div className="sticky bottom-4 mt-4 flex gap-3 justify-end bg-white/60 backdrop-blur supports-[backdrop-filter]:bg-white/60 p-2 rounded-xl">
-          <button className="px-4 py-2 rounded-xl bg-white border">Save Draft</button>
-          <button 
-            onClick={handleSave} 
-            disabled={errors.length > 0 || isSubmitting}
-            className="px-4 py-2 rounded-xl bg-zinc-900 text-white disabled:opacity-50 disabled:cursor-not-allowed"
-          >
-            {isSubmitting ? 'Saving...' : 'Save'}
-          </button>
-          <button 
-            onClick={handleSaveAndNew} 
-            disabled={errors.length > 0 || isSubmitting}
-            className="px-4 py-2 rounded-xl bg-indigo-600 text-white disabled:opacity-50 disabled:cursor-not-allowed"
-          >
-            {isSubmitting ? 'Saving...' : 'Save & New'}
-          </button>
-        </div>
-      </Card>
-    </>
-  )
-}
-
-function PageManualGrid() {
-  const [rows, setRows] = useState<any[]>([]);
-  const [isSaving, setIsSaving] = useState(false);
-  const [saveMessage, setSaveMessage] = useState<{type: 'success' | 'error' | 'info', message: string} | null>(null);
-  const [rowStatuses, setRowStatuses] = useState<{[key: number]: 'pending' | 'saving' | 'saved' | 'error'}>({});
-  const [isLoading, setIsLoading] = useState(true);
-  const [savedPolicies, setSavedPolicies] = useState<any[]>([]);
-
-  // Load grid data on component mount
-  useEffect(() => {
-    const loadGridData = async () => {
-      try {
-        setIsLoading(true);
-        
-        // Load all policies from backend
-        const response = await DualStorageService.getAllPolicies();
-        
-        if (response.success && Array.isArray(response.data)) {
-          // Filter policies that were saved from grid
-          const gridPolicies = response.data.filter((p: any) => p.source === 'MANUAL_GRID');
-          setSavedPolicies(gridPolicies);
-          
-          
-          // Show info message about saved policies
-          if (gridPolicies.length > 0) {
-            setSaveMessage({ 
-              type: 'info', 
-              message: `Found ${gridPolicies.length} saved policies. Grid is ready for new entries.` 
-            });
-          } else {
-            setSaveMessage({ 
-              type: 'info', 
-              message: 'Grid is ready for new policy entries.' 
-            });
-          }
-        } else {
-          setSaveMessage({ 
-            type: 'info', 
-            message: 'Grid is ready for new policy entries.' 
-          });
-        }
-      } catch (error) {
-        console.error('Failed to load grid data:', error);
-        setSaveMessage({ 
-          type: 'info', 
-          message: 'Grid is ready for new policy entries.' 
-        });
-      } finally {
-        setIsLoading(false);
-      }
-    };
-    
-    loadGridData();
-  }, []);
-
-  const addNewRow = () => {
-    const newRow = {
-      // Basic Info
-      src: "MANUAL_GRID", 
-      policy: "", 
-      vehicle: "", 
-      insurer: "",
-      
-      // Vehicle Details
-      productType: "Private Car",
-      vehicleType: "Private Car",
-      make: "", 
-      model: "",
-      cc: "",
-      manufacturingYear: "",
-      
-      // Dates
-      issueDate: "",
-      expiryDate: "",
-      
-      // Financial
-      idv: "",
-      ncb: "",
-      discount: "",
-      netOd: "",
-      ref: "",
-      totalOd: "",
-      netPremium: "",
-      totalPremium: "",
-      cashbackPct: "",
-      cashbackAmt: "",
-      customerPaid: "",
-      brokerage: "0",
-      
-      // Contact Info
-      executive: "",
-      opsExecutive: "",
-      callerName: "",
-      mobile: "",
-      
-      // Additional
-      rollover: "",
-      remark: "",
-      cashback: "", 
-      customerName: "",
-      branch: "",
-      paymentMethod: "",
-      paymentSubMethod: "",
-      status: "OK" 
-    };
-    
-    setRows(prev => [...prev, newRow]);
-  };
-
-  // Delete individual row
-  const deleteRow = (rowIndex: number) => {
-    setRows(prev => prev.filter((_, index) => index !== rowIndex));
-    setRowStatuses(prev => {
-      const newStatuses = { ...prev };
-      delete newStatuses[rowIndex];
-      // Shift all statuses after deleted row
-      Object.keys(newStatuses).forEach(key => {
-        const index = Number(key);
-        if (index > rowIndex) {
-          newStatuses[index - 1] = newStatuses[index];
-          delete newStatuses[index];
-        }
-      });
-      return newStatuses;
-    });
-  };
-
-  // Clear all rows
-  const clearAllRows = () => {
-    if (window.confirm('Are you sure you want to clear all rows? This action cannot be undone.')) {
-      setRows([]);
-      setRowStatuses({});
-      setSaveMessage(null);
-    }
-  };
-
-  // Delete empty rows (rows with no policy number)
-  const deleteEmptyRows = () => {
-    const emptyRows = rows.filter((row) => !row.policy || row.policy.trim() === '');
-    if (emptyRows.length === 0) {
-      setSaveMessage({ type: 'info', message: 'No empty rows found.' });
-      return;
-    }
-    
-    if (window.confirm(`Delete ${emptyRows.length} empty row(s)?`)) {
-      setRows(prev => prev.filter(row => row.policy && row.policy.trim() !== ''));
-      setRowStatuses({});
-      setSaveMessage({ type: 'success', message: `Deleted ${emptyRows.length} empty row(s).` });
-    }
-  };
-
-  // Validate all rows
-  const handleValidate = () => {
-    const validationResults = rows.map((row, index) => ({
-      rowIndex: index,
-      policy: row.policy,
-      errors: validateGridRow(row)
-    }));
-    
-    const rowsWithErrors = validationResults.filter(result => result.errors.length > 0);
-    
-    if (rowsWithErrors.length === 0) {
-      setSaveMessage({ type: 'success', message: `All ${rows.length} rows are valid!` });
-    } else {
-      const errorDetails = rowsWithErrors.map(result => 
-        `Row ${result.rowIndex + 1} (${result.policy || 'No Policy'}): ${result.errors.join(', ')}`
-      ).join('\n');
-      
-      setSaveMessage({ 
-        type: 'error', 
-        message: `${rowsWithErrors.length} row(s) have errors:\n${errorDetails}` 
-      });
-    }
-  };
-
-  // Validation function for grid rows (reused from Manual Form)
-  const validateGridRow = (row: any) => {
-    const errors: string[] = [];
-    
-    // Policy Number validation
-    if (!row.policy) {
-      errors.push('Policy Number is required');
-    } else if (!/^[A-Z0-9\-_/ ]{3,50}$/.test(row.policy)) {
-      errors.push('Policy Number must be 3-50 characters (letters, numbers, hyphens, underscores, forward slashes, spaces)');
-    }
-    
-    // Vehicle Number validation
-    if (!row.vehicle) {
-      errors.push('Vehicle Number is required');
-    } else {
-
-      const cleanValue = row.vehicle.replace(/\s/g, '');
-      const traditionalPattern = /^[A-Z]{2}[0-9]{2}[A-Z]{1,2}[0-9]{4}$/;
-      const bhSeriesPattern = /^[0-9]{2}BH[0-9]{4}[A-Z]{1,2}$/;
-      if (!traditionalPattern.test(cleanValue) && !bhSeriesPattern.test(cleanValue)) {
-        errors.push('Vehicle number must be in valid format (e.g., KA01AB1234 or 12BH1234AB)');
-      }
-    }
-    
-    // Insurer validation
-    if (!row.insurer) {
-      errors.push('Insurer is required');
-    } else if (row.insurer.length < 3) {
-      errors.push('Insurer name must be at least 3 characters');
-    }
-    
-    // Caller Name validation
-    if (!row.callerName) {
-      errors.push('Caller Name is required');
-    } else if (row.callerName.length < 2) {
-      errors.push('Caller Name must be at least 2 characters');
-    }
-    
-    // Branch validation
-    if (!row.branch) {
-      errors.push('Branch is required');
-    } else if (row.branch.length < 2) {
-      errors.push('Branch must be at least 2 characters');
-    }
-    
-    // Make validation
-    if (row.make && row.make.length < 2) {
-      errors.push('Make must be at least 2 characters');
-    }
-    
-    // Mobile validation
-    if (row.mobile && !/^[6-9]\d{9}$/.test(row.mobile)) {
-      errors.push('Invalid mobile number format (10 digits starting with 6-9)');
-    }
-    
-    // Enhanced Total Premium validation
-    if (row.totalPremium) {
-      const totalPremium = parseFloat(row.totalPremium) || 0;
-      if (totalPremium <= 0) {
-        errors.push('Total Premium must be greater than ₹0');
-      } else if (totalPremium > 10000000) {
-        errors.push('Total Premium cannot exceed ₹1 crore');
-      }
-    }
-    
-    // Date validation
-    if (row.issueDate) {
-      const issueDate = new Date(row.issueDate);
-      if (isNaN(issueDate.getTime())) {
-        errors.push('Issue Date must be a valid date');
-      }
-    }
-    
-    if (row.expiryDate) {
-      const expiryDate = new Date(row.expiryDate);
-      const issueDate = row.issueDate ? new Date(row.issueDate) : new Date();
-      if (isNaN(expiryDate.getTime()) || expiryDate <= issueDate) {
-        errors.push('Expiry Date must be after Issue Date');
-      }
-    }
-    
-    // Date relationship validation
-    if (row.issueDate && row.expiryDate) {
-      const issueDate = new Date(row.issueDate);
-      const expiryDate = new Date(row.expiryDate);
-      const diffTime = expiryDate.getTime() - issueDate.getTime();
-      const diffDays = Math.ceil(diffTime / (1000 * 60 * 60 * 24));
-      
-      if (diffDays < 30) {
-        errors.push('Policy duration must be at least 30 days');
-      }
-    }
-    
-    // Customer Paid validation
-    if (!row.customerPaid) {
-      errors.push('Customer Paid is required');
-    } else if (row.customerPaid.length < 1) {
-      errors.push('Customer Paid must be at least 1 character');
-    } else if (row.customerPaid.length > 50) {
-      errors.push('Customer Paid must be less than 50 characters');
-    }
-    
-    return errors;
-  };
-
-  // Convert DD-MM-YYYY to YYYY-MM-DD format
-  const convertDateFormat = (dateStr: string) => {
-    if (!dateStr || dateStr.trim() === "") return "";
-    
-    // Handle DD-MM-YYYY format
-    const parts = dateStr.trim().split('-');
-    if (parts.length === 3) {
-      const [day, month, year] = parts;
-      // Validate parts are numbers
-      if (!isNaN(Number(day)) && !isNaN(Number(month)) && !isNaN(Number(year))) {
-        return `${year}-${month.padStart(2, '0')}-${day.padStart(2, '0')}`;
-      }
-    }
-    
-    // Handle DD/MM/YYYY format
-    const slashParts = dateStr.trim().split('/');
-    if (slashParts.length === 3) {
-      const [day, month, year] = slashParts;
-      if (!isNaN(Number(day)) && !isNaN(Number(month)) && !isNaN(Number(year))) {
-        return `${year}-${month.padStart(2, '0')}-${day.padStart(2, '0')}`;
-      }
-    }
-    
-    // Return as-is if no conversion needed
-    return dateStr;
-  };
-
-  // Handle Excel copy-paste functionality
-  const handlePaste = (e: React.ClipboardEvent<HTMLDivElement>) => {
-    const clipboardData = e.clipboardData?.getData('text/plain') || '';
-    const isBulk = clipboardData.includes('\t') || clipboardData.includes('\n');
-    const target = e.target as HTMLElement | null;
-    const isInputTarget = !!target && (target.tagName === 'INPUT' || target.tagName === 'TEXTAREA' || (target as HTMLElement).isContentEditable === true);
-
-    // Allow native single-cell paste into inputs
-    if (!isBulk && isInputTarget) {
-      // Let the browser handle the paste naturally
-      return;
-    }
-
-    // Intercept only for bulk (TSV) paste or non-input targets
-    e.preventDefault();
-    
-    if (clipboardData) {
-      
-      // Parse tab-separated values
-      const rows = clipboardData.split('\n').filter(row => row.trim());
-      
-      if (rows.length > 0) {
-        const newRows = rows.map((row) => {
-          const cells = row.split('\t');
-          
-          // Map Excel columns to grid fields (aligned with your Excel structure)
-          const newRow = {
-      // Basic Info
-      src: "MANUAL_GRID", 
-            policy: cells[0] || "", 
-            vehicle: cells[1] || "", 
-            insurer: cells[2] || "",
-      
-      // Vehicle Details
-            productType: cells[3] || "Private Car",
-            vehicleType: cells[4] || "Private Car",
-            make: cells[5] || "", 
-            model: cells[6] || "",
-            cc: cells[7] || "",
-            manufacturingYear: cells[8] || "",
-      
-      // Dates (convert from DD-MM-YYYY to YYYY-MM-DD)
-            issueDate: convertDateFormat(cells[9]) || "",
-            expiryDate: convertDateFormat(cells[10]) || "",
-      
-      // Financial
-            idv: cells[11] || "",
-            ncb: cells[12] || "",
-            discount: cells[13] || "",
-            netOd: cells[14] || "",
-            ref: cells[15] || "",
-            totalOd: cells[16] || "",
-            netPremium: cells[17] || "",
-            totalPremium: cells[18] || "",
-            cashbackPct: cells[19] || "",
-            cashbackAmt: cells[20] || "",
-            customerPaid: cells[21] || "",
-            brokerage: "", // Not in Excel - keep empty
-      
-      // Contact Info
-            executive: cells[22] || "",
-            opsExecutive: cells[23] || "",
-            callerName: cells[24] || "",
-            mobile: cells[25] || "",
-      
-      // Additional
-            rollover: cells[26] || "",
-            customerName: cells[27] || "",
-            customerEmail: cells[28] || "",
-            branch: cells[29] || "",
-            paymentMethod: cells[30] || "",
-            remark: cells[31] || "",
-            cashback: "", // Not in Excel - keep empty
-            status: "OK" 
-          };
-          
-          // Debug logging for dates
-          if (newRow.issueDate || newRow.expiryDate) {
-            console.log('Date conversion debug:', {
-              originalIssue: cells[9],
-              convertedIssue: newRow.issueDate,
-              originalExpiry: cells[10],
-              convertedExpiry: newRow.expiryDate,
-              issueDateObj: new Date(newRow.issueDate),
-              expiryDateObj: new Date(newRow.expiryDate)
-            });
-          }
-          
-          // Validate the row
-          const validationErrors = validateGridRow(newRow);
-          if (validationErrors.length > 0) {
-            newRow.status = `Error: ${validationErrors.join(', ')}`;
-            (newRow as any).validationErrors = validationErrors;
-          }
-          
-          return newRow;
-        });
-        
-        // Add all new rows to the grid
-        setRows(prev => [...prev, ...newRows]);
-        
-        // Count valid and invalid rows
-        const validRows = newRows.filter(row => !(row as any).validationErrors || (row as any).validationErrors.length === 0).length;
-        const invalidRows = newRows.length - validRows;
-        
-        // Show appropriate message
-        if (invalidRows === 0) {
-          setSaveMessage({ 
-            type: 'success', 
-            message: `Successfully pasted ${newRows.length} rows from Excel!` 
-          });
-        } else {
-          setSaveMessage({ 
-            type: 'error', 
-            message: `Pasted ${newRows.length} rows from Excel. ${validRows} valid, ${invalidRows} have errors. Please fix errors before saving.` 
-          });
-        }
-        
-      }
-    }
-  };
-
-  const updateRow = (rowIndex: number, field: string, value: string) => {
-    // Don't allow editing if row is being saved or has been saved
-    const rowStatus = rowStatuses[rowIndex];
-    if (rowStatus === 'saving' || rowStatus === 'saved') {
-      return;
-    }
-    
-    setRows(prev => prev.map((row, i) => {
-      if (i === rowIndex) {
-        const updatedRow = { ...row, [field]: value };
-        
-        // Re-validate the row after update
-        const validationErrors = validateGridRow(updatedRow);
-        if (validationErrors.length > 0) {
-          updatedRow.status = `Error: ${validationErrors.join(', ')}`;
-          (updatedRow as any).validationErrors = validationErrors;
-        } else {
-          updatedRow.status = "OK";
-          (updatedRow as any).validationErrors = [];
-        }
-        
-        return updatedRow;
-      }
-      return row;
-    }));
-  };
-
-  const retryFailedRows = async () => {
-    const failedRowIndices = Object.keys(rowStatuses)
-      .map(Number)
-      .filter(index => rowStatuses[index] === 'error');
-    
-    if (failedRowIndices.length === 0) return;
-    
-    // Reset status for failed rows
-    setRowStatuses(prev => {
-      const newStatuses = { ...prev };
-      failedRowIndices.forEach(index => {
-        delete newStatuses[index];
-      });
-      return newStatuses;
-    });
-    
-    // Retry saving only the failed rows
-    const failedRows = failedRowIndices.map(index => rows[index]);
-    const retryResults = await Promise.allSettled(
-      failedRows.map(async (row, retryIndex) => {
-        const originalIndex = failedRowIndices[retryIndex];
-        try {
-          const policyData = {
-            policy_number: row.policy,
-            vehicle_number: row.vehicle,
-            insurer: row.insurer,
-            product_type: row.productType || 'Private Car',
-            vehicle_type: row.vehicleType || 'Private Car',
-            make: row.make || 'Unknown',
-            model: row.model || '',
-            cc: row.cc || '',
-            manufacturing_year: row.manufacturingYear || '',
-            issue_date: row.issueDate || new Date().toISOString().split('T')[0],
-            expiry_date: row.expiryDate || new Date(Date.now() + 365 * 24 * 60 * 60 * 1000).toISOString().split('T')[0],
-            idv: (parseFloat(row.idv) || 0).toString(),
-            ncb: (parseFloat(row.ncb) || 0).toString(),
-            discount: (parseFloat(row.discount) || 0).toString(),
-            net_od: (parseFloat(row.netOd) || 0).toString(),
-            ref: row.ref || '',
-            total_od: (parseFloat(row.totalOd) || 0).toString(),
-            net_premium: (parseFloat(row.netPremium) || 0).toString(),
-            total_premium: parseFloat(row.totalPremium).toString(),
-            cashback_percentage: parseFloat(row.cashbackPct) || 0,
-            cashback_amount: (parseFloat(row.cashbackAmt) || 0).toString(),
-            customer_paid: row.customerPaid || '',
-            brokerage: (parseFloat(row.brokerage) || 0).toString(),
-            executive: row.executive || 'Unknown',
-            ops_executive: row.opsExecutive || '',
-            caller_name: row.callerName || 'Unknown',
-            mobile: row.mobile || '0000000000',
-            rollover: row.rollover || '',
-            customer_name: row.customerName || '',
-            branch: row.branch || '',
-            remark: row.remark || '',
-            cashback: (parseFloat(row.cashback) || 0).toString(),
-            source: 'MANUAL_GRID'
-          };
-          
-          await DualStorageService.createPolicy(policyData);
-          return { originalIndex, success: true };
-        } catch (error) {
-          return { originalIndex, success: false, error };
-        }
-      })
-    );
-    
-    // Update statuses for retried rows
-    const retryStatuses: {[key: number]: 'saved' | 'error'} = {};
-    retryResults.forEach((result, index) => {
-      const originalIndex = failedRowIndices[index];
-      if (result.status === 'fulfilled' && result.value.success) {
-        retryStatuses[originalIndex] = 'saved';
-      } else {
-        retryStatuses[originalIndex] = 'error';
-      }
-    });
-    
-    setRowStatuses(prev => ({ ...prev, ...retryStatuses }));
-    
-    // Remove successfully retried rows
-    setTimeout(() => {
-      setRows(prev => prev.filter((_, index) => retryStatuses[index] !== 'saved'));
-      setRowStatuses(prev => {
-        const newStatuses = { ...prev };
-        Object.keys(retryStatuses).forEach(key => {
-          if (retryStatuses[Number(key)] === 'saved') {
-            delete newStatuses[Number(key)];
-          }
-        });
-        return newStatuses;
-      });
-    }, 2000);
-    
-    const retrySuccessCount = Object.values(retryStatuses).filter(s => s === 'saved').length;
-    if (retrySuccessCount > 0) {
-      setSaveMessage({ 
-        type: 'success', 
-        message: `Retry successful: ${retrySuccessCount} policies saved!` 
-      });
-    }
-  };
-
-  const handleSaveAll = async () => {
-    setIsSaving(true);
-    setSaveMessage(null);
-    
-    // Check for duplicate policy numbers before validation
-    const duplicateCheckPromises = rows.map(async (row, index) => {
-      try {
-        const response = await policiesAPI.checkDuplicate(row.policy);
-        return {
-          index,
-          isDuplicate: response.success && response.data?.exists,
-          policyNumber: row.policy
-        };
-      } catch (error) {
-        console.warn(`Duplicate check failed for row ${index + 1}:`, error);
-        return {
-          index,
-          isDuplicate: false,
-          policyNumber: row.policy
-        };
-      }
-    });
-    
-    const duplicateResults = await Promise.all(duplicateCheckPromises);
-    const duplicates = duplicateResults.filter(result => result.isDuplicate);
-    
-    if (duplicates.length > 0) {
-      setIsSaving(false);
-      const duplicatePolicyNumbers = duplicates.map(d => d.policyNumber).join(', ');
-      setSaveMessage({ 
-        type: 'error', 
-        message: `Policy numbers already exist: ${duplicatePolicyNumbers}. Please use different policy numbers.` 
-      });
-      return;
-    }
-    
-    // Validate all rows before saving
-    const validationErrors = rows.map((row, index) => {
-      const errors = validateGridRow(row);
-      return { index, errors };
-    }).filter(item => item.errors.length > 0);
-    
-    if (validationErrors.length > 0) {
-      setIsSaving(false);
-      setSaveMessage({ 
-        type: 'error', 
-        message: `Cannot save: ${validationErrors.length} rows have validation errors. Please fix them first.` 
-      });
-      return;
-    }
-    
-    // Initialize all rows as 'saving'
-    const newStatuses: {[key: number]: 'saving' | 'saved' | 'error'} = {};
-    rows.forEach((_, index) => {
-      newStatuses[index] = 'saving';
-    });
-    setRowStatuses(newStatuses);
-    
-    try {
-      // Process all rows as batch for better performance
-      const policyDataArray = rows.map((row, _index) => ({
-        // Basic Info
-        policy_number: row.policy,
-        vehicle_number: row.vehicle,
-        insurer: row.insurer,
-        
-        // Vehicle Details
-        product_type: row.productType || 'Private Car',
-        vehicle_type: row.vehicleType || 'Private Car',
-        make: row.make || 'Unknown',
-        model: row.model || '',
-        cc: row.cc || '',
-        manufacturing_year: row.manufacturingYear || '',
-        
-        // Dates
-        issue_date: row.issueDate || new Date().toISOString().split('T')[0],
-        expiry_date: row.expiryDate || new Date(Date.now() + 365 * 24 * 60 * 60 * 1000).toISOString().split('T')[0],
-        
-        // Financial
-        idv: (parseFloat(row.idv) || 0).toString(),
-        ncb: (parseFloat(row.ncb) || 0).toString(),
-        discount: (parseFloat(row.discount) || 0).toString(),
-        net_od: (parseFloat(row.netOd) || 0).toString(),
-        ref: row.ref || '',
-        total_od: (parseFloat(row.totalOd) || 0).toString(),
-        net_premium: (parseFloat(row.netPremium) || 0).toString(),
-        total_premium: parseFloat(row.totalPremium).toString(),
-        cashback_percentage: parseFloat(row.cashbackPct) || 0,
-        cashback_amount: (parseFloat(row.cashbackAmt) || 0).toString(),
-        customer_paid: row.customerPaid || '',
-        customer_email: row.customerEmail || '',
-        brokerage: (parseFloat(row.brokerage) || 0).toString(),
-        
-        // Contact Info
-        executive: row.executive || 'Unknown',
-        ops_executive: row.opsExecutive || '',
-        caller_name: row.callerName || 'Unknown',
-        mobile: row.mobile || '0000000000',
-        
-        // Additional
-        rollover: row.rollover || '',
-        customer_name: row.customerName || '',
-        branch: row.branch || '',
-        payment_method: row.paymentMethod || 'INSURER',
-        payment_sub_method: row.paymentSubMethod || '',
-        remark: row.remark || '',
-        cashback: (parseFloat(row.cashback) || 0).toString(),
-        source: 'MANUAL_GRID'
-      }));
-      
-      const saveResult = await DualStorageService.saveGridEntries(policyDataArray);
-      
-      // Handle the new detailed response format from backend
-      if (saveResult.source === 'BACKEND_API' && saveResult.data) {
-        const { successful, failed, successCount, failureCount } = saveResult.data;
-        
-        // Update row statuses based on detailed results
-        const finalStatuses: {[key: number]: 'saved' | 'error'} = {};
-        
-        // Mark successful entries
-        successful.forEach((result: any) => {
-          finalStatuses[result.index] = 'saved';
-        });
-        
-        // Mark failed entries
-        failed.forEach((result: any) => {
-          finalStatuses[result.index] = 'error';
-        });
-        
-        setRowStatuses(finalStatuses);
-        
-        // Remove saved rows after a delay to show success status
-        setTimeout(() => {
-          setRows(prev => prev.filter((_, index) => finalStatuses[index] !== 'saved'));
-          setRowStatuses({});
-        }, 2000);
-        
-        // Show detailed results
-        if (successCount === rows.length) {
-          setSaveMessage({ type: 'success', message: `Successfully saved all ${rows.length} policies to database!` });
-        } else if (successCount > 0) {
-          setSaveMessage({ 
-            type: 'success', 
-            message: `Saved ${successCount} policies successfully. ${failureCount} failed - please check and retry.` 
-          });
-        } else {
-          // All failed - show specific error details
-          const errorMessages = failed.map((f: any) => f.error).join(', ');
-          setSaveMessage({ 
-            type: 'error', 
-            message: `Failed to save all policies. Errors: ${errorMessages}` 
-          });
-        }
-      } else {
-        // Fallback for mock data or error scenarios
-        const results = rows.map((_, index) => ({ 
-          index, 
-          success: saveResult.source === 'BACKEND_API' 
-        }));
-        
-        // Update row statuses based on results
-        const finalStatuses: {[key: number]: 'saved' | 'error'} = {};
-        results.forEach((result, index) => {
-          if (result.success) {
-            finalStatuses[index] = 'saved';
-          } else {
-            finalStatuses[index] = 'error';
-          }
-        });
-        setRowStatuses(finalStatuses);
-        
-        // Remove saved rows after a delay to show success status
-        setTimeout(() => {
-          setRows(prev => prev.filter((_, index) => finalStatuses[index] !== 'saved'));
-          setRowStatuses({});
-        }, 2000);
-        
-        // Show detailed results
-        const savedCount = Object.values(finalStatuses).filter(s => s === 'saved').length;
-        const errorCount = Object.values(finalStatuses).filter(s => s === 'error').length;
-        
-        if (savedCount === rows.length) {
-          setSaveMessage({ type: 'success', message: `Successfully saved all ${rows.length} policies to database!` });
-        } else if (savedCount > 0) {
-          setSaveMessage({ 
-            type: 'success', 
-            message: `Saved ${savedCount} policies successfully. ${errorCount} failed - please check and retry.` 
-          });
-        } else {
-          // Check if it was a backend issue, data validation issue, or specific error
-          if (saveResult.source === 'MOCK_DATA') {
-            setSaveMessage({ 
-              type: 'error', 
-              message: 'Failed to save policies: Backend server is unavailable. Please check your connection and try again.' 
-            });
-          } else if (saveResult.source === 'ERROR' && saveResult.error) {
-            // Show specific error message from backend
-            setSaveMessage({ 
-              type: 'error', 
-              message: saveResult.error 
-            });
-          } else {
-            setSaveMessage({ type: 'error', message: 'Failed to save any policies. Please check the data and try again.' });
-          }
-        }
-      }
-      
-    } catch (error) {
-      console.error('Error saving grid data:', error);
-      
-      // Parse error message to show specific errors
-      let errorMessage = 'Failed to save policies. Please try again.';
-      
-      if (error instanceof Error) {
-        if (error.message.includes('already exists') || error.message.includes('duplicate')) {
-          errorMessage = `Policy number already exists. Please use a different policy number.`;
-        } else if (error.message.includes('HTTP 400')) {
-          errorMessage = `Invalid data provided. Please check your inputs and try again.`;
-        } else if (error.message.includes('HTTP 401')) {
-          errorMessage = `Authentication failed. Please login again.`;
-        } else if (error.message.includes('HTTP 403')) {
-          errorMessage = `Access denied. You don't have permission to save policies.`;
-        } else if (error.message.includes('HTTP 500')) {
-          errorMessage = `Server error occurred. Please try again later.`;
-        } else {
-          errorMessage = `Failed to save policies: ${error.message}`;
-        }
-      }
-      
-      setSaveMessage({ type: 'error', message: errorMessage });
-      setRowStatuses({});
-    } finally {
-      setIsSaving(false);
-    }
-  };
-
-  if (isLoading) {
-    return (
-      <Card title="Grid Entry (Excel-like)" desc="Loading grid data...">
-        <div className="flex items-center justify-center h-32">
-          <div className="text-sm text-zinc-600">Loading grid data...</div>
-        </div>
-      </Card>
-    );
-  }
-
-  return (
-    <>
-      <Card title="Grid Entry (Excel-like)" desc="Paste multiple rows; fix inline errors. Dedupe on Policy No. + Vehicle No.">
-        <div className="mb-3 text-xs text-zinc-600">Tip: Copy from Excel and <b>Ctrl+V</b> directly here. Use <b>Ctrl+S</b> to save all.</div>
-        
-        {/* Show saved policies info */}
-        {savedPolicies.length > 0 && (
-          <div className="mb-4 p-3 bg-green-50 rounded-lg border border-green-200">
-            <h3 className="font-medium text-green-800 mb-2">Recently Saved Policies ({savedPolicies.length})</h3>
-            <div className="text-sm text-green-600">
-              {savedPolicies.slice(0, 5).map(p => `${p.policy_number} - ${p.vehicle_number}`).join(', ')}
-              {savedPolicies.length > 5 && ` and ${savedPolicies.length - 5} more...`}
-            </div>
-          </div>
-        )}
-        
-        {saveMessage && (
-          <div className={`mb-3 p-3 rounded-lg text-sm ${
-            saveMessage.type === 'success' 
-              ? 'bg-green-100 text-green-800' 
-              : saveMessage.type === 'error'
-              ? 'bg-red-100 text-red-800'
-              : 'bg-blue-100 text-blue-800'
-          }`}>
-            {saveMessage.message}
-          </div>
-        )}
-        <div 
-          className="overflow-x-auto"
-          onPaste={handlePaste}
-        >
-          <table className="w-full text-sm min-w-max">
-            <thead>
-              <tr className="text-left text-zinc-500">
-                <th className="py-2 px-1">Source</th>
-                <th className="py-2 px-1">Policy No.</th>
-                <th className="py-2 px-1">Vehicle No.</th>
-                <th className="py-2 px-1">Insurer (Company)</th>
-                <th className="py-2 px-1">Product Type</th>
-                <th className="py-2 px-1">Vehicle Type</th>
-                <th className="py-2 px-1">Make</th>
-                <th className="py-2 px-1">Model</th>
-                <th className="py-2 px-1">CC</th>
-                <th className="py-2 px-1">MFG Year</th>
-                <th className="py-2 px-1">Issue Date</th>
-                <th className="py-2 px-1">Expiry Date</th>
-                <th className="py-2 px-1">IDV (₹)</th>
-                <th className="py-2 px-1">NCB (%)</th>
-                <th className="py-2 px-1">DIS (%)</th>
-                <th className="py-2 px-1">Net OD (₹)</th>
-                <th className="py-2 px-1">Net Addon</th>
-                <th className="py-2 px-1">Total OD (₹)</th>
-                <th className="py-2 px-1">Net Premium (₹)</th>
-                <th className="py-2 px-1">Total Premium (₹)</th>
-                <th className="py-2 px-1">Cashback %</th>
-                <th className="py-2 px-1">Cashback (₹)</th>
-                <th className="py-2 px-1">Customer Paid (₹)</th>
-                <th className="py-2 px-1" style={{ display: 'none' }}>Brokerage (₹)</th>
-                <th className="py-2 px-1">Executive</th>
-                <th className="py-2 px-1">Ops Executive</th>
-                <th className="py-2 px-1">Caller Name</th>
-                <th className="py-2 px-1">Mobile</th>
-                <th className="py-2 px-1">Rollover</th>
-                <th className="py-2 px-1">Customer Name</th>
-                <th className="py-2 px-1">Customer Email ID</th>
-                <th className="py-2 px-1">Branch <span className="text-red-500">*</span></th>
-                <th className="py-2 px-1">Payment Method</th>
-                <th className="py-2 px-1">Payment Sub-Method</th>
-                <th className="py-2 px-1">Remark</th>
-                <th className="py-2 px-1">Status</th>
-              </tr>
-            </thead>
-            <tbody>
-              {rows.map((r,i)=> {
-                const rowStatus = rowStatuses[i] || 'pending';
-                const getRowClassName = () => {
-                  switch (rowStatus) {
-                    case 'saving':
-                      return "border-t bg-blue-50 animate-pulse";
-                    case 'saved':
-                      return "border-t bg-green-50";
-                    case 'error':
-                      return "border-t bg-red-50";
-                    default:
-                      return "border-t";
-                  }
-                };
-                
-                const getStatusIndicator = () => {
-                  switch (rowStatus) {
-                    case 'saving':
-                      return <span className="text-blue-700 bg-blue-100 px-2 py-1 rounded-full text-xs flex items-center gap-1">
-                        <div className="w-2 h-2 bg-blue-500 rounded-full animate-pulse"></div>
-                        Saving...
-                      </span>;
-                    case 'saved':
-                      return <span className="text-green-700 bg-green-100 px-2 py-1 rounded-full text-xs flex items-center gap-1">
-                        <div className="w-2 h-2 bg-green-500 rounded-full"></div>
-                        Saved
-                      </span>;
-                    case 'error':
-                      return <span className="text-red-700 bg-red-100 px-2 py-1 rounded-full text-xs flex items-center gap-1">
-                        <div className="w-2 h-2 bg-red-500 rounded-full"></div>
-                        Error
-                      </span>;
-                    default:
-                      return r.status.includes("Error") ? 
-                        <span className="text-red-700 bg-red-100 px-2 py-1 rounded-full text-xs" title={r.status}>{r.status.length > 50 ? r.status.substring(0, 50) + '...' : r.status}</span> : 
-                        <span className="text-emerald-700 bg-emerald-100 px-2 py-1 rounded-full text-xs">OK</span>;
-                  }
-                };
-                
-                return (
-                <tr key={i} className={getRowClassName()}>
-                  <td className="py-2 text-xs text-zinc-500 px-1">{r.src}</td>
-                  <td className="px-1">
-                    <input 
-                      value={r.policy} 
-                      onChange={(e) => updateRow(i, 'policy', e.target.value)}
-                      disabled={rowStatus === 'saving' || rowStatus === 'saved'}
-                      className={`w-full border-none outline-none bg-transparent text-sm ${
-                        rowStatus === 'saving' || rowStatus === 'saved' ? 'opacity-50 cursor-not-allowed' : ''
-                      }`}
-                    />
-                  </td>
-                  <td className="px-1">
-                    <input 
-                      value={r.vehicle} 
-                      onChange={(e) => updateRow(i, 'vehicle', e.target.value)}
-                      disabled={rowStatus === 'saving' || rowStatus === 'saved'}
-                      className={`w-full border-none outline-none bg-transparent text-sm ${
-                        rowStatus === 'saving' || rowStatus === 'saved' ? 'opacity-50 cursor-not-allowed' : ''
-                      }`}
-                    />
-                  </td>
-                  <td className="px-1">
-                    <input 
-                      value={r.insurer} 
-                      onChange={(e) => updateRow(i, 'insurer', e.target.value)}
-                      disabled={rowStatus === 'saving' || rowStatus === 'saved'}
-                      className={`w-full border-none outline-none bg-transparent text-sm ${
-                        rowStatus === 'saving' || rowStatus === 'saved' ? 'opacity-50 cursor-not-allowed' : ''
-                      }`}
-                    />
-                  </td>
-                  <td className="px-1">
-                    <input 
-                      value={r.productType} 
-                      onChange={(e) => updateRow(i, 'productType', e.target.value)}
-                      disabled={rowStatus === 'saving' || rowStatus === 'saved'}
-                      className={`w-full border-none outline-none bg-transparent text-sm ${
-                        rowStatus === 'saving' || rowStatus === 'saved' ? 'opacity-50 cursor-not-allowed' : ''
-                      }`}
-                    />
-                  </td>
-                  <td className="px-1">
-                    <input 
-                      value={r.vehicleType} 
-                      onChange={(e) => updateRow(i, 'vehicleType', e.target.value)}
-                      disabled={rowStatus === 'saving' || rowStatus === 'saved'}
-                      className={`w-full border-none outline-none bg-transparent text-sm ${
-                        rowStatus === 'saving' || rowStatus === 'saved' ? 'opacity-50 cursor-not-allowed' : ''
-                      }`}
-                    />
-                  </td>
-                  <td className="px-1">
-                    <input 
-                      value={r.make} 
-                      onChange={(e) => updateRow(i, 'make', e.target.value)}
-                      disabled={rowStatus === 'saving' || rowStatus === 'saved'}
-                      className={`w-full border-none outline-none bg-transparent text-sm ${
-                        rowStatus === 'saving' || rowStatus === 'saved' ? 'opacity-50 cursor-not-allowed' : ''
-                      }`}
-                    />
-                  </td>
-                  <td className="px-1">
-                    <input 
-                      value={r.model} 
-                      onChange={(e) => updateRow(i, 'model', e.target.value)}
-                      className="w-full border-none outline-none bg-transparent text-sm"
-                    />
-                  </td>
-                  <td className="px-1">
-                    <input 
-                      value={r.cc} 
-                      onChange={(e) => updateRow(i, 'cc', e.target.value)}
-                      className="w-full border-none outline-none bg-transparent text-sm"
-                    />
-                  </td>
-                  <td className="px-1">
-                    <input 
-                      value={r.manufacturingYear} 
-                      onChange={(e) => updateRow(i, 'manufacturingYear', e.target.value)}
-                      className="w-full border-none outline-none bg-transparent text-sm"
-                    />
-                  </td>
-                  <td className="px-1">
-                    <input 
-                      type="date"
-                      value={r.issueDate} 
-                      onChange={(e) => updateRow(i, 'issueDate', e.target.value)}
-                      className="w-full border-none outline-none bg-transparent text-sm"
-                    />
-                  </td>
-                  <td className="px-1">
-                    <input 
-                      type="date"
-                      value={r.expiryDate} 
-                      onChange={(e) => updateRow(i, 'expiryDate', e.target.value)}
-                      className="w-full border-none outline-none bg-transparent text-sm"
-                    />
-                  </td>
-                  <td className="px-1">
-                    <input 
-                      type="text"
-                      value={r.idv} 
-                      onChange={(e) => updateRow(i, 'idv', e.target.value)}
-                      className="w-full border-none outline-none bg-transparent text-sm"
-                    />
-                  </td>
-                  <td className="px-1">
-                    <input 
-                      type="text"
-                      value={r.ncb} 
-                      onChange={(e) => updateRow(i, 'ncb', e.target.value)}
-                      className="w-full border-none outline-none bg-transparent text-sm"
-                    />
-                  </td>
-                  <td className="px-1">
-                    <input 
-                      type="text"
-                      value={r.discount} 
-                      onChange={(e) => updateRow(i, 'discount', e.target.value)}
-                      className="w-full border-none outline-none bg-transparent text-sm"
-                    />
-                  </td>
-                  <td className="px-1">
-                    <input 
-                      type="text"
-                      value={r.netOd} 
-                      onChange={(e) => updateRow(i, 'netOd', e.target.value)}
-                      className="w-full border-none outline-none bg-transparent text-sm"
-                    />
-                  </td>
-                  <td className="px-1">
-                    <input 
-                      value={r.ref} 
-                      onChange={(e) => updateRow(i, 'ref', e.target.value)}
-                      className="w-full border-none outline-none bg-transparent text-sm"
-                    />
-                  </td>
-                  <td className="px-1">
-                    <input 
-                      type="text"
-                      value={r.totalOd} 
-                      onChange={(e) => updateRow(i, 'totalOd', e.target.value)}
-                      className="w-full border-none outline-none bg-transparent text-sm"
-                    />
-                  </td>
-                  <td className="px-1">
-                    <input 
-                      type="text"
-                      value={r.netPremium} 
-                      onChange={(e) => updateRow(i, 'netPremium', e.target.value)}
-                      className="w-full border-none outline-none bg-transparent text-sm"
-                    />
-                  </td>
-                  <td className="px-1">
-                    <input 
-                      type="text"
-                      value={r.totalPremium} 
-                      onChange={(e) => updateRow(i, 'totalPremium', e.target.value)}
-                      className="w-full border-none outline-none bg-transparent text-sm"
-                    />
-                  </td>
-                  <td className="px-1">
-                    <input 
-                      type="text"
-                      value={r.cashbackPct} 
-                      onChange={(e) => updateRow(i, 'cashbackPct', e.target.value)}
-                      className="w-full border-none outline-none bg-transparent text-sm"
-                    />
-                  </td>
-                  <td className="px-1">
-                    <input 
-                      type="text"
-                      value={r.cashbackAmt} 
-                      onChange={(e) => updateRow(i, 'cashbackAmt', e.target.value)}
-                      className="w-full border-none outline-none bg-transparent text-sm"
-                    />
-                  </td>
-                  <td className="px-1">
-                    <input 
-                      type="text"
-                      value={r.customerPaid} 
-                      onChange={(e) => updateRow(i, 'customerPaid', e.target.value)}
-                      className="w-full border-none outline-none bg-transparent text-sm"
-                    />
-                  </td>
-                  <td className="px-1" style={{ display: 'none' }}>
-                    <input 
-                      type="text"
-                      value={r.brokerage} 
-                      onChange={(e) => updateRow(i, 'brokerage', e.target.value)}
-                      className="w-full border-none outline-none bg-transparent text-sm"
-                    />
-                  </td>
-                  <td className="px-1">
-                    <input 
-                      value={r.executive} 
-                      onChange={(e) => updateRow(i, 'executive', e.target.value)}
-                      className="w-full border-none outline-none bg-transparent text-sm"
-                    />
-                  </td>
-                  <td className="px-1">
-                    <input 
-                      value={r.opsExecutive} 
-                      onChange={(e) => updateRow(i, 'opsExecutive', e.target.value)}
-                      className="w-full border-none outline-none bg-transparent text-sm"
-                    />
-                  </td>
-                  <td className="px-1">
-                    <input 
-                      value={r.callerName} 
-                      onChange={(e) => updateRow(i, 'callerName', e.target.value)}
-                      className="w-full border-none outline-none bg-transparent text-sm"
-                    />
-                  </td>
-                  <td className="px-1">
-                    <input 
-                      value={r.mobile} 
-                      onChange={(e) => updateRow(i, 'mobile', e.target.value)}
-                      className="w-full border-none outline-none bg-transparent text-sm"
-                    />
-                  </td>
-                  <td className="px-1">
-                    <input 
-                      value={r.rollover} 
-                      onChange={(e) => updateRow(i, 'rollover', e.target.value)}
-                      className="w-full border-none outline-none bg-transparent text-sm"
-                    />
-                  </td>
-                  <td className="px-1">
-                    <input 
-                      value={r.customerName} 
-                      onChange={(e) => updateRow(i, 'customerName', e.target.value)}
-                      className="w-full border-none outline-none bg-transparent text-sm"
-                    />
-                  </td>
-                  <td className="px-1">
-                    <input 
-                      value={r.customerEmail || ''} 
-                      onChange={(e) => updateRow(i, 'customerEmail', e.target.value)}
-                      className="w-full border-none outline-none bg-transparent text-sm"
-                    />
-                  </td>
-                  <td className="px-1">
-                    <input 
-                      value={r.branch} 
-                      onChange={(e) => updateRow(i, 'branch', e.target.value)}
-                      className="w-full border-none outline-none bg-transparent text-sm"
-                      placeholder="Required"
-                      required
-                    />
-                  </td>
-                  <td className="px-1">
-                    <input 
-                      value={r.paymentMethod || ''} 
-                      onChange={(e) => {
-                        updateRow(i, 'paymentMethod', e.target.value);
-                        if (e.target.value !== 'NICSAN') {
-                          updateRow(i, 'paymentSubMethod', '');
-                        }
-                      }}
-                      className="w-full border-none outline-none bg-transparent text-sm"
-                      placeholder="INSURER or NICSAN"
-                    />
-                  </td>
-                  <td className="px-1">
-                    <input 
-                      value={r.paymentSubMethod || ''} 
-                      onChange={(e) => updateRow(i, 'paymentSubMethod', e.target.value)}
-                      className="w-full border-none outline-none bg-transparent text-sm"
-                      placeholder={r.paymentMethod === 'NICSAN' ? "DIRECT or EXECUTIVE" : ""}
-                      disabled={r.paymentMethod !== 'NICSAN'}
-                    />
-                  </td>
-                  <td className="px-1">
-                    <input 
-                      value={r.remark} 
-                      onChange={(e) => updateRow(i, 'remark', e.target.value)}
-                      className="w-full border-none outline-none bg-transparent text-sm"
-                    />
-                  </td>
-                  <td className="px-1">
-                    <div className="flex items-center gap-2">
-                      {getStatusIndicator()}
-                      <button 
-                        onClick={() => deleteRow(i)}
-                        className="text-red-500 hover:text-red-700 text-xs p-1 rounded hover:bg-red-50"
-                        title="Delete row"
-                      >
-                        ✕
-                      </button>
-                    </div>
-                  </td>
-                </tr>
-                );
-              })}
-            </tbody>
-          </table>
-        </div>
-        <div className="flex gap-3 mt-4 flex-wrap">
-          <button 
-            onClick={addNewRow}
-            className="px-4 py-2 rounded-xl bg-blue-600 text-white hover:bg-blue-700"
-          >
-            + Add New Row
-          </button>
-          <button 
-            onClick={handleSaveAll}
-            disabled={isSaving || rows.length === 0}
-            className="px-4 py-2 rounded-xl bg-zinc-900 text-white disabled:opacity-50 disabled:cursor-not-allowed"
-          >
-            {isSaving ? 'Saving...' : `Save All (${rows.length})`}
-          </button>
-          {Object.values(rowStatuses).some(status => status === 'error') && (
-            <button 
-              onClick={retryFailedRows}
-              className="px-4 py-2 rounded-xl bg-orange-600 text-white hover:bg-orange-700"
-            >
-              Retry Failed ({Object.values(rowStatuses).filter(s => s === 'error').length})
-            </button>
-          )}
-          <button 
-            onClick={handleValidate}
-            className="px-4 py-2 rounded-xl bg-white border hover:bg-gray-50"
-          >
-            Validate All
-          </button>
-          <button 
-            onClick={deleteEmptyRows}
-            className="px-4 py-2 rounded-xl bg-yellow-600 text-white hover:bg-yellow-700"
-          >
-            Delete Empty
-          </button>
-          <button 
-            onClick={clearAllRows}
-            className="px-4 py-2 rounded-xl bg-red-600 text-white hover:bg-red-700"
-          >
-            Clear All
-          </button>
-        </div>
-      </Card>
-    </>
-  )
-}
-
-function PageReview() {
-  const [reviewData, setReviewData] = useState<any>(null);
-  const [isLoading, setIsLoading] = useState(false);
-  const [_saveMessage, setSaveMessage] = useState<{type: 'success' | 'error', message: string} | null>(null);
-  const [submitMessage, setSubmitMessage] = useState<{type: 'success' | 'error', message: string} | null>(null);
-  const [availableUploads, setAvailableUploads] = useState<any[]>([]);
-  const [selectedUpload, setSelectedUpload] = useState<string>('');
-  const [editableData, setEditableData] = useState<any>({
-    pdfData: {},
-    manualExtras: {}
-  });
-  const [callerNames, setCallerNames] = useState<string[]>([]);
-  
-  // Verification popup state
-  const [showVerificationModal, setShowVerificationModal] = useState(false);
-  const [pendingSaveData, setPendingSaveData] = useState<any>(null);
-
-  // Load telecaller names on component mount
-  useEffect(() => {
-    const loadTelecallers = async () => {
-      try {
-        const response = await DualStorageService.getTelecallers();
-        if (response.success && Array.isArray(response.data)) {
-          const names = response.data
-            .map((telecaller: any) => telecaller.name)
-            .filter((name: string) => name && name !== 'Unknown');
-          setCallerNames(names);
-        }
-      } catch (error) {
-        console.error('Failed to load telecallers:', error);
-      }
-    };
-    loadTelecallers();
-  }, []);
-
-  // Get filtered caller suggestions
-  const getFilteredCallerSuggestions = async (input: string): Promise<string[]> => {
-    if (!input || input.length < 2) return [];
-    
-    return callerNames.filter(name => 
-      name.toLowerCase().includes(input.toLowerCase())
-    );
-  };
-
-  // Handle adding new telecaller
-  const handleAddNewTelecaller = async (name: string) => {
-    try {
-      console.log('🔄 Adding new telecaller:', name);
-      const response = await DualStorageService.addTelecaller({
-        name: name,
-        email: '',
-        phone: '',
-        branch: 'Default Branch',
-        is_active: true
-      });
-      
-      if (response.success) {
-        console.log('✅ Telecaller added successfully');
-        // Add to local state immediately for better UX
-        setCallerNames(prev => [...prev, name]);
-        
-        // Also refresh from backend to ensure consistency
-        const updatedCallers = await DualStorageService.getTelecallers();
-        if (updatedCallers.success) {
-          const names = updatedCallers.data
-            .map((telecaller: any) => telecaller.name)
-            .filter((name: string) => name && name !== 'Unknown');
-          setCallerNames(names);
-        }
-      } else {
-        console.error('❌ Failed to add telecaller:', response.error);
-      }
-    } catch (error) {
-      console.error('❌ Failed to add new telecaller:', error);
-    }
-  };
-
-  // Load available uploads for review
-  useEffect(() => {
-    const loadAvailableUploads = async () => {
-      try {
-        
-        // First, try to get real uploads from localStorage (from PDF upload page)
-        const storedUploads = localStorage.getItem('nicsan_crm_uploads');
-        let realUploads = [];
-        
-        if (storedUploads) {
-          try {
-            realUploads = JSON.parse(storedUploads);
-          } catch (e) {
-            console.error('Failed to parse stored uploads:', e);
-          }
-        }
-        
-        // If no real uploads, show mock data for demo
-        if (realUploads.length === 0) {
-          setAvailableUploads([
-            { 
-              id: 'mock_1', 
-              filename: 'policy_TA_9921.pdf', 
-              status: 'REVIEW',
-              s3_key: 'uploads/1/1234567890_policy_TA_9921.pdf',
-              extracted_data: {
-                insurer: 'TATA_AIG',
-                status: 'REVIEW',
-                manual_extras: {
-                  executive: "Rahul Kumar",
-                  callerName: "Priya Singh",
-                  mobile: "9876543210",
-                  rollover: "RENEWAL-2025",
-                  remark: "Customer requested early renewal with NCB benefits",
-                  brokerage: 500,
-                  cashback: 600,
-                  customerPaid: 11550,
-                  customerChequeNo: "CHQ-001234",
-                  ourChequeNo: "OUR-567890"
-                },
-                extracted_data: {
-                  policy_number: "TA-9921",
-                  vehicle_number: "KA 51 MM 1214",
-                  insurer: "Tata AIG",
-                  product_type: "Private Car",
-                  vehicle_type: "Private Car",
-                  make: "Maruti",
-                  model: "Swift",
-                  cc: "1197",
-                  manufacturing_year: "2021",
-                  issue_date: "2025-08-10",
-                  expiry_date: "2026-08-09",
-                  idv: 495000,
-                  ncb: 20,
-                  discount: 0,
-                  net_od: 5400,
-                  ref: "",
-                  total_od: 7200,
-                  net_premium: 10800,
-                  total_premium: 12150,
-                  customer_name: 'Jane Smith',
-                  confidence_score: 0.86
-                }
-              }
-            }
-          ]);
-        } else {
-          // Show real uploads - filter out any mock uploads
-          const filteredRealUploads = realUploads.filter((upload: any) => !upload.id.startsWith('mock_'));
-          setAvailableUploads(filteredRealUploads);
-        }
-      } catch (error) {
-        console.error('Failed to load uploads:', error);
-      }
-    };
-    
-    loadAvailableUploads();
-    
-    // Auto-refresh every 5 seconds to check for new uploads
-    const interval = setInterval(loadAvailableUploads, 5000);
-    
-    return () => clearInterval(interval);
-  }, []);
-
-
-
-  // Handle adding new telecaller
-
-  const loadUploadData = async (uploadId: string) => {
-    try {
-      // Check if this is a mock upload ID
-      if (uploadId.startsWith('mock_')) {
-        // Use mock data directly for mock uploads
-        const upload = availableUploads.find(u => u.id === uploadId);
-        if (upload) {
-          setReviewData(upload);
-          setEditableData({
-            pdfData: { ...upload.extracted_data.extracted_data },
-            manualExtras: { ...upload.extracted_data.manual_extras }
-          });
-          setSubmitMessage({ 
-            type: 'success', 
-            message: 'Mock upload data loaded successfully! Please review before saving.' 
-          });
-        }
-        return;
-      }
-      
-      // Try to get real data from backend for real uploads
-      const response = await DualStorageService.getUploadForReview(uploadId);
-      
-      if (response.success) {
-        const upload = response.data;
-        setReviewData(upload);
-        
-        // Initialize editable data with current values
-        setEditableData({
-          pdfData: { ...upload.extracted_data.extracted_data },
-          manualExtras: { ...upload.extracted_data.manual_extras }
-        });
-        
-        setSubmitMessage({ 
-          type: 'success', 
-          message: 'Upload data loaded successfully! Please review before saving.' 
-        });
-      } else {
-        // Fallback to local data
-        const upload = availableUploads.find(u => u.id === uploadId);
-        if (upload) {
-          setReviewData(upload);
-          setEditableData({
-            pdfData: { ...upload.extracted_data.extracted_data },
-            manualExtras: { ...upload.extracted_data.manual_extras }
-          });
-          setSubmitMessage({ 
-            type: 'success', 
-            message: 'Upload data loaded successfully! Please review before saving.' 
-          });
-        }
-      }
-    } catch (error) {
-      setSubmitMessage({ 
-        type: 'error', 
-        message: 'Failed to load upload data. Please try again.' 
-      });
-    }
-  };
-
-  const updatePdfData = (field: string, value: any) => {
-    setEditableData((prev: any) => ({
-      ...prev,
-      pdfData: { ...prev.pdfData, [field]: value }
-    }));
-  };
-
-  const updateManualExtras = (field: string, value: any) => {
-    setEditableData((prev: any) => ({
-      ...prev,
-      manualExtras: { ...prev.manualExtras, [field]: value }
-    }));
-  };
-
-  // const __validateData = () => {
-  //   const errors = [];
-  //   
-  //   // Required fields validation
-  //   if (!editableData.pdfData.policy_number) {
-  //     errors.push('Policy Number is required');
-  //   }
-  //   if (!editableData.pdfData.vehicle_number) {
-  //     errors.push('Vehicle Number is required');
-  //   }
-  //   if (!editableData.manualExtras.executive) {
-  //     errors.push('Executive name is required');
-  //   }
-  //   if (!editableData.manualExtras.mobile) {
-  //     errors.push('Mobile number is required');
-  //   }
-  //   
-  //   // Format validation
-  //   if (editableData.pdfData.vehicle_number && !/^[A-Z]{2}[0-9]{2}[A-Z]{1,2}[0-9]{4}$/.test(editableData.pdfData.vehicle_number.replace(/\s/g, ''))) {
-  //     errors.push('Invalid vehicle number format (e.g., KA01AB1234 or KA 51 MM 1214)');
-  //   }
-  //   
-  //   // Mobile number validation
-  //   if (editableData.manualExtras.mobile && !/^[6-9]\d{9}$/.test(editableData.manualExtras.mobile)) {
-  //     errors.push('Invalid mobile number format (10 digits starting with 6-9)');
-  //   }
-  //   
-  //   return errors;
-  // };
-
-  const validateEditedData = () => {
-    const errors = [];
-    
-    // Validate PDF data
-    if (!editableData.pdfData.policy_number) {
-      errors.push('Policy Number is required');
-    }
-    if (!editableData.pdfData.vehicle_number) {
-      errors.push('Vehicle Number is required');
-    }
-    
-    // Validate manual extras
-    if (!editableData.manualExtras.executive) {
-      errors.push('Executive name is required');
-    }
-    if (!editableData.manualExtras.mobile) {
-      errors.push('Mobile number is required');
-    }
-    
-    // Format validation
-    if (editableData.pdfData.vehicle_number) {
-
-      const cleanValue = editableData.pdfData.vehicle_number.replace(/\s/g, '');
-      const traditionalPattern = /^[A-Z]{2}[0-9]{2}[A-Z]{1,2}[0-9]{4}$/;
-      const bhSeriesPattern = /^[0-9]{2}BH[0-9]{4}[A-Z]{1,2}$/;
-      if (!traditionalPattern.test(cleanValue) && !bhSeriesPattern.test(cleanValue)) {
-        errors.push('Vehicle number must be in valid format (e.g., KA01AB1234 or 12BH1234AB)');
-      }
-    }
-    
-    // Mobile number validation
-    if (editableData.manualExtras.mobile && !/^[6-9]\d{9}$/.test(editableData.manualExtras.mobile)) {
-      errors.push('Invalid mobile number format (10 digits starting with 6-9)');
-    }
-    
-    return errors;
-  };
-
-  const handleConfirmAndSave = async () => {
-    setIsLoading(true);
-    setSaveMessage(null);
-    
-    try {
-      
-      // Validate edited data before saving
-      const validationErrors = validateEditedData();
-      if (validationErrors.length > 0) {
-        console.log('❌ Validation failed:', validationErrors);
-        setSubmitMessage({ 
-          type: 'error', 
-          message: `Validation failed: ${validationErrors.join(', ')}` 
-        });
-        return;
-      }
-      
-      // Show verification popup before saving
-      
-      setPendingSaveData({
-        pdfData: editableData.pdfData,
-        manualExtras: editableData.manualExtras
-      });
-      setShowVerificationModal(true);
-      
-    } catch (error) {
-      console.error('❌ Confirm & Save error:', error);
-      setSubmitMessage({ 
-        type: 'error', 
-        message: 'Failed to prepare for save. Please try again.' 
-      });
-    } finally {
-      setIsLoading(false);
-    }
-  };
-
-  // Handle verification confirmation
-  const handleVerificationConfirm = async () => {
-    setShowVerificationModal(false);
-    setIsLoading(true);
-    
-    try {
-      // Check if this is a mock upload
-      if (reviewData.id.startsWith('mock_')) {
-        // Simulate successful save for mock data
-        await new Promise(resolve => setTimeout(resolve, 1000)); // Simulate API delay
-        
-        setSubmitMessage({ 
-          type: 'success', 
-          message: 'Mock policy confirmed and saved successfully! (Demo mode)' 
-        });
-        
-        // Clear form after successful save
-        setTimeout(() => {
-          setReviewData(null);
-          setSaveMessage(null);
-          setEditableData({ pdfData: {}, manualExtras: {} });
-        }, 2000);
-        
-        return;
-      }
-      
-      
-      // Send edited data to backend
-      const result = await DualStorageService.confirmUploadAsPolicy(reviewData.id, pendingSaveData);
-      
-      if (result.success) {
-        console.log('✅ Policy confirmed successfully with edited data!');
-        setSubmitMessage({ 
-          type: 'success', 
-          message: 'Policy confirmed and saved successfully with your edits!' 
-        });
-        
-        // Clear form after successful save
-        setTimeout(() => {
-          setReviewData(null);
-          setSaveMessage(null);
-          setEditableData({ pdfData: {}, manualExtras: {} });
-        }, 2000);
-      } else {
-        console.log('❌ Policy confirmation failed:', result.error);
-        setSubmitMessage({ 
-          type: 'error', 
-          message: result.error || 'Failed to save policy. Please try again.' 
-        });
-      }
-      
-    } catch (error) {
-      console.error('❌ Confirm & Save error:', error);
-      setSubmitMessage({ 
-        type: 'error', 
-        message: 'Failed to save policy. Please try again.' 
-      });
-    } finally {
-      setIsLoading(false);
-    }
-  };
-
-  // Handle verification cancellation
-  const handleVerificationCancel = () => {
-    setShowVerificationModal(false);
-    setPendingSaveData(null);
-  };
-
-  const handleRejectToManual = () => {
-    // In real app, this would redirect to manual form with some pre-filled data
-    setReviewData(null);
-    // You could navigate to manual form here
-  };
-
-  // Verification modal component
-  const VerificationModal = ({ isOpen, onConfirm, onCancel, email, phone }: { isOpen: boolean; onConfirm: () => void; onCancel: () => void; email: string; phone: string }) => {
-    if (!isOpen) return null;
-    
-    return (
-      <div className="fixed inset-0 bg-black bg-opacity-50 flex items-center justify-center z-50">
-        <div className="bg-white rounded-lg p-6 max-w-md w-full mx-4">
-          <h3 className="text-lg font-semibold mb-4">📋 Verify Contact Details</h3>
-          
-          <div className="space-y-3 mb-6">
-            <div className="flex items-center gap-3">
-              <span className="text-sm font-medium">📧 Email:</span>
-              <span className={`px-2 py-1 rounded text-sm ${email ? 'bg-green-100 text-green-800' : 'bg-red-100 text-red-800'}`}>
-                {email || 'Not provided'}
-              </span>
-            </div>
-            
-            <div className="flex items-center gap-3">
-              <span className="text-sm font-medium">📱 Phone:</span>
-              <span className={`px-2 py-1 rounded text-sm ${phone ? 'bg-green-100 text-green-800' : 'bg-red-100 text-red-800'}`}>
-                {phone || 'Not provided'}
-              </span>
-            </div>
-          </div>
-          
-          <div className="text-sm text-gray-600 mb-4">
-            Please verify these contact details are correct before saving the policy.
-          </div>
-          
-          <div className="flex gap-3">
-            <button 
-              onClick={onConfirm} 
-              className="px-4 py-2 bg-green-600 text-white rounded hover:bg-green-700"
-            >
-              ✅ Correct - Save Policy
-            </button>
-            <button 
-              onClick={onCancel} 
-              className="px-4 py-2 bg-gray-300 text-gray-700 rounded hover:bg-gray-400"
-            >
-              ❌ Cancel
-            </button>
-          </div>
-        </div>
-      </div>
-    );
-  };
-
-  // For demo purposes, show mock data
-  if (!reviewData && availableUploads.length === 0) {
-    return (
-      <Card title="Review & Confirm" desc="Review PDF data + manual extras before saving">
-        <div className="text-center py-8 text-zinc-500">
-          <div className="text-6xl mb-4">📄</div>
-          <div className="text-lg font-medium mb-2">No PDF data to review</div>
-          <div className="text-sm">Upload a PDF with manual extras first to see the review screen.</div>
-          
-          {/* Test Button */}
-          <div className="mt-4">
-            <button 
-              onClick={() => {
-                const testUpload = {
-                  id: 'test_' + Date.now(),
-                  filename: 'test_policy.pdf',
-                  status: 'REVIEW',
-                  s3_key: 'uploads/test/test_policy.pdf',
-                  extracted_data: {
-                    insurer: 'TATA_AIG',
-                    status: 'REVIEW',
-                    manual_extras: {
-                      executive: "Test User",
-                      callerName: "Test Caller",
-                      mobile: "9876543210",
-                      rollover: "TEST-2025",
-                      remark: "Test upload for debugging",
-                      brokerage: 500,
-                      cashback: 600,
-                      customerPaid: 11550,
-                      customerChequeNo: "TEST-001",
-                      ourChequeNo: "TEST-002"
-                    },
-                    extracted_data: {
-                      policy_number: "TA-TEST",
-                      vehicle_number: "KA 51 MM 1214",
-                      insurer: "Tata AIG",
-                      product_type: "Private Car",
-                      vehicle_type: "Private Car",
-                      make: "Maruti",
-                      model: "Swift",
-                      cc: "1197",
-                      manufacturing_year: "2021",
-                      issue_date: "2025-08-14",
-                      expiry_date: "2026-08-13",
-                      idv: 495000,
-                      ncb: 20,
-                      discount: 0,
-                      net_od: 5400,
-                      ref: "",
-                      total_od: 7200,
-                      net_premium: 10800,
-                      total_premium: 12150,
-                      customer_name: 'Mike Johnson',
-                      confidence_score: 0.86
-                    }
-                  }
-                };
-                
-                localStorage.setItem('nicsan_crm_uploads', JSON.stringify([testUpload]));
-                
-                // Force reload
-                window.location.reload();
-              }}
-              className="px-4 py-2 bg-green-600 text-white rounded-lg text-sm hover:bg-green-700"
-            >
-              🧪 Add Test Upload (Debug)
-            </button>
-          </div>
-        </div>
-      </Card>
-    );
-  }
-
-  // Show upload selection if no specific upload is loaded
-  if (!reviewData && availableUploads.length > 0) {
-    return (
-      <Card title="Review & Confirm" desc="Select an upload to review">
-        <div className="mb-6 p-4 bg-zinc-50 rounded-xl">
-          <div className="flex items-center justify-between mb-3">
-            <div className="text-sm font-medium">📄 Select Upload to Review</div>
-            <button 
-              onClick={() => {
-                // Force reload available uploads from localStorage
-                const loadAvailableUploads = async () => {
-                  try {
-                    const storedUploads = localStorage.getItem('nicsan_crm_uploads');
-                    if (storedUploads) {
-                      const realUploads = JSON.parse(storedUploads);
-                      setAvailableUploads(realUploads);
-                    }
-                  } catch (error) {
-                    console.error('Failed to refresh uploads:', error);
-                  }
-                };
-                loadAvailableUploads();
-              }}
-              className="px-3 py-1 text-xs bg-zinc-200 hover:bg-zinc-300 rounded-lg transition-colors"
-            >
-              🔄 Refresh
-            </button>
-          </div>
-          <div className="flex items-center gap-3">
-            <select 
-              value={selectedUpload} 
-              onChange={(e) => setSelectedUpload(e.target.value)}
-              className="px-3 py-2 border rounded-lg text-sm"
-            >
-              <option value="">Select an upload to review...</option>
-              {availableUploads.map(upload => (
-                <option key={upload.id} value={upload.id}>
-                  {upload.filename} ({upload.extracted_data?.insurer || 'N/A'}) - {upload.status}
-                </option>
-              ))}
-            </select>
-            <button 
-              onClick={() => loadUploadData(selectedUpload)}
-              disabled={!selectedUpload}
-              className="px-4 py-2 bg-indigo-600 text-white rounded-lg text-sm disabled:opacity-50 disabled:cursor-not-allowed"
-            >
-              Load Upload Data
-            </button>
-          </div>
-        </div>
-      </Card>
-    );
-  }
-
-  const data = reviewData;
-  
-  // Safety check - if no data, show error
-  if (!data || !data.extracted_data) {
-    return (
-      <Card title="Review & Confirm" desc="Review PDF data + manual extras before saving">
-        <div className="text-center py-8 text-red-500">
-          <div className="text-6xl mb-4">⚠️</div>
-          <div className="text-lg font-medium mb-2">Data Error</div>
-          <div className="text-sm">No valid data found for review. Please try selecting an upload again.</div>
-          <div className="mt-4 p-3 bg-red-50 rounded-lg text-red-700 text-sm">
-            🔍 <strong>Debug:</strong> data = {JSON.stringify(data, null, 2)}
-          </div>
-        </div>
-      </Card>
-    );
-  }
-  
-  const pdfData = data.extracted_data.extracted_data;
-  const manualExtras = data.extracted_data.manual_extras;
-
-  return (
-    <>
-      <Card title="Review & Confirm" desc="Review PDF data + manual extras before saving">
-        {/* Success/Error Messages */}
-        {submitMessage && (
-          <div className={`mb-4 p-3 rounded-xl text-sm ${
-            submitMessage.type === 'success' 
-              ? 'bg-green-100 text-green-800 border border-green-200' 
-              : 'bg-red-100 text-red-800 border border-red-200'
-          }`}>
-            {submitMessage.message}
-          </div>
-        )}
-
-        {/* File Info */}
-        <div className="mb-4 p-3 bg-zinc-50 rounded-lg">
-          <div className="flex items-center gap-4 text-sm">
-            <div><span className="font-medium">File:</span> {data.filename}</div>
-            <div><span className="font-medium">Status:</span> {data.status}</div>
-            <div><span className="font-medium">S3 Key:</span> {data.s3_key}</div>
-          </div>
-        </div>
-
-        {/* Confidence Score */}
-        <div className="mb-4 p-3 rounded-lg bg-zinc-50">
-          <div className="flex items-center gap-2">
-            <div className="text-sm font-medium">AI Confidence Score:</div>
-            <span className={`px-2 py-1 rounded-full text-xs font-medium ${
-              pdfData.confidence_score >= 0.8 
-                ? 'bg-green-100 text-green-700'
-                : pdfData.confidence_score >= 0.6
-                ? 'bg-yellow-100 text-yellow-700'
-                : 'bg-red-100 text-red-700'
-            }`}>
-              {Math.round(pdfData.confidence_score * 100)}%
-            </span>
-          </div>
-          <div className="text-xs text-zinc-600 mt-1">
-            {pdfData.confidence_score >= 0.8 
-              ? 'High confidence - data looks good'
-              : pdfData.confidence_score >= 0.6
-              ? 'Medium confidence - please review carefully'
-              : 'Low confidence - manual review required'
-            }
-          </div>
-        </div>
-
-        {/* PDF Extracted Data Section */}
-        <div className="mb-6">
-          <div className="text-sm font-medium mb-3 text-green-700 bg-green-50 px-3 py-2 rounded-lg">
-            📄 PDF Extracted Data (AI Confidence: {Math.round((editableData.pdfData.confidence_score || pdfData.confidence_score) * 100)}%)
-          </div>
-          <div className="grid grid-cols-1 md:grid-cols-2 gap-4">
-            <LabeledInput 
-              label="Policy Number" 
-              value={editableData.pdfData.policy_number || pdfData.policy_number}
-              onChange={(value) => updatePdfData('policy_number', value)}
-              hint="auto-read from PDF (editable)"
-            />
-            <LabeledInput 
-              label="Vehicle Number" 
-              value={editableData.pdfData.vehicle_number || pdfData.vehicle_number}
-              onChange={(value) => updatePdfData('vehicle_number', value)}
-              hint="check format (editable)"
-            />
-            <LabeledInput 
-              label="Insurer" 
-              value={editableData.pdfData.insurer || pdfData.insurer}
-              onChange={(value) => updatePdfData('insurer', value)}
-            />
-            <LabeledInput 
-              label="Product Type" 
-              value={editableData.pdfData.product_type || pdfData.product_type}
-              onChange={(value) => updatePdfData('product_type', value)}
-            />
-            <LabeledInput 
-              label="Make" 
-              value={editableData.pdfData.make || pdfData.make}
-              onChange={(value) => updatePdfData('make', value)}
-            />
-            <LabeledInput 
-              label="Model" 
-              value={editableData.pdfData.model || pdfData.model}
-              onChange={(value) => updatePdfData('model', value)}
-            />
-            <LabeledInput 
-              label="CC" 
-              value={editableData.pdfData.cc || pdfData.cc}
-              onChange={(value) => updatePdfData('cc', value)}
-              hint="engine size"
-            />
-            <LabeledInput 
-              label="Manufacturing Year" 
-              value={editableData.pdfData.manufacturing_year || pdfData.manufacturing_year}
-              onChange={(value) => updatePdfData('manufacturing_year', value)}
-            />
-            <LabeledInput 
-              label="Issue Date" 
-              type="date"
-              value={(() => {
-                const dateValue = editableData.pdfData.issue_date || pdfData.issue_date;
-                if (dateValue) {
-                  // If date is in DD-MM-YYYY format, convert to YYYY-MM-DD
-                  if (dateValue.includes('-') && dateValue.split('-')[0].length === 2) {
-                    const [day, month, year] = dateValue.split('-');
-                    return `${year}-${month}-${day}`;
-                  }
-                  // If already in YYYY-MM-DD format, return as is
-                  return dateValue;
-                }
-                return dateValue;
-              })()}
-              onChange={(value) => {
-                // Ensure date is in YYYY-MM-DD format
-                if (value) {
-                  const date = new Date(value);
-                  if (!isNaN(date.getTime())) {
-                    const formattedDate = date.toISOString().split('T')[0];
-                    updatePdfData('issue_date', formattedDate);
-                  } else {
-                    updatePdfData('issue_date', value);
-                  }
-                } else {
-                  updatePdfData('issue_date', value);
-                }
-              }}
-            />
-            <LabeledInput 
-              label="Expiry Date" 
-              value={editableData.pdfData.expiry_date || pdfData.expiry_date}
-              onChange={(value) => updatePdfData('expiry_date', value)}
-            />
-            <LabeledInput 
-              label="IDV (₹)" 
-              value={editableData.pdfData.idv || pdfData.idv}
-              onChange={(value) => updatePdfData('idv', value)}
-            />
-            <LabeledInput 
-              label="NCB (%)" 
-              value={editableData.pdfData.ncb || pdfData.ncb}
-              onChange={(value) => updatePdfData('ncb', value)}
-            />
-            <LabeledInput 
-              label="Discount (%)" 
-              value={editableData.pdfData.discount || pdfData.discount}
-              onChange={(value) => updatePdfData('discount', value)}
-            />
-            <LabeledInput 
-              label="Net OD (₹)" 
-              value={editableData.pdfData.net_od || pdfData.net_od}
-              onChange={(value) => updatePdfData('net_od', value)}
-              hint="Own Damage"
-            />
-            <LabeledInput 
-              label="Total OD (₹)" 
-              value={editableData.pdfData.total_od || pdfData.total_od}
-              onChange={(value) => updatePdfData('total_od', value)}
-            />
-            <LabeledInput 
-              label="Net Premium (₹)" 
-              value={editableData.pdfData.net_premium || pdfData.net_premium}
-              onChange={(value) => updatePdfData('net_premium', value)}
-            />
-            <LabeledInput 
-              label="Total Premium (₹)" 
-              value={editableData.pdfData.total_premium || pdfData.total_premium}
-              onChange={(value) => updatePdfData('total_premium', value)}
-            />
-          </div>
-        </div>
-
-        {/* Manual Extras Section */}
-        <div className="mb-6">
-          <div className="text-sm font-medium mb-3 text-blue-700 bg-blue-50 px-3 py-2 rounded-lg">
-            ✏️ Manual Extras (from Sales Rep)
-          </div>
-          <div className="grid grid-cols-1 md:grid-cols-2 gap-4">
-            <LabeledSelect 
-              label="Executive" 
-              value={editableData.manualExtras.executive || manualExtras.executive}
-              onChange={(value) => updateManualExtras('executive', value)}
-              options={["Yashwanth", "Kavya", "Bhagya", "Sandesh", "Yallappa", "Nethravathi", "Tejaswini"]}
-            />
-            <LabeledSelect 
-              label="Ops Executive" 
-              value={editableData.manualExtras.opsExecutive || manualExtras.opsExecutive}
-              onChange={(value) => updateManualExtras('opsExecutive', value)}
-              options={["NA", "Ravi", "Pavan", "Manjunath"]}
-            />
-            <AutocompleteInput 
-              label="Caller Name" 
-              placeholder="Telecaller name"
-              value={editableData.manualExtras.callerName || manualExtras.callerName}
-              onChange={(value) => updateManualExtras('callerName', value)}
-              getSuggestions={getFilteredCallerSuggestions}
-              onAddNew={handleAddNewTelecaller}
-              showAddNew={true}
-              useReviewPageStyle={true}
-            />
-            <LabeledInput 
-              label="Customer Email ID" 
-              value={editableData.manualExtras.customerEmail || manualExtras.customerEmail}
-              onChange={(value) => updateManualExtras('customerEmail', value)}
-            />
-            <LabeledInput 
-              label="Mobile Number" 
-              value={editableData.manualExtras.mobile || manualExtras.mobile}
-              onChange={(value) => updateManualExtras('mobile', value)}
-            />
-            <LabeledSelect 
-              label="Rollover/Renewal" 
-              value={editableData.manualExtras.rollover || manualExtras.rollover}
-              onChange={(value) => updateManualExtras('rollover', value)}
-              options={["ROLLOVER", "RENEWAL"]}
-            />
-            <LabeledInput 
-              label="Customer Name" 
-              value={editableData.manualExtras.customerName || manualExtras.customerName}
-              onChange={(value) => updateManualExtras('customerName', value)}
-            />
-            <LabeledSelect 
-              label="Branch" 
-              value={editableData.manualExtras.branch || manualExtras.branch}
-              onChange={(value) => updateManualExtras('branch', value)}
-              options={["MYSORE", "BANASHANKARI", "ADUGODI"]}
-              required
-            />
-            <div>
-              <label className="block text-xs text-gray-600 mb-1">Payment Method</label>
-              <select 
-                value={editableData.manualExtras.paymentMethod || manualExtras.paymentMethod || 'INSURER'}
-                onChange={(e) => {
-                  updateManualExtras('paymentMethod', e.target.value);
-                  if (e.target.value !== 'NICSAN') {
-                    updateManualExtras('paymentSubMethod', '');
-                  }
-                }}
-                className="w-full px-3 py-2 border border-gray-300 rounded-lg text-sm focus:outline-none focus:ring-2 focus:ring-blue-200"
-              >
-                <option value="INSURER">INSURER</option>
-                <option value="NICSAN">NICSAN</option>
-              </select>
-            </div>
-            {(editableData.manualExtras.paymentMethod || manualExtras.paymentMethod) === 'NICSAN' && (
-              <div>
-                <label className="block text-xs text-gray-600 mb-1">Payment Sub-Method</label>
-                <select 
-                  value={editableData.manualExtras.paymentSubMethod || manualExtras.paymentSubMethod || ''}
-                  onChange={(e) => updateManualExtras('paymentSubMethod', e.target.value)}
-                  className="w-full px-3 py-2 border border-gray-300 rounded-lg text-sm focus:outline-none focus:ring-2 focus:ring-blue-200"
-                >
-                  <option value="">Select Sub-Method</option>
-                  <option value="DIRECT">DIRECT</option>
-                  <option value="EXECUTIVE">EXECUTIVE</option>
-                </select>
-              </div>
-            )}
-            <div style={{ display: 'none' }}>
-              <LabeledInput 
-                label="Brokerage (₹)" 
-                value={editableData.manualExtras.brokerage || manualExtras.brokerage}
-                onChange={(value) => updateManualExtras('brokerage', value)}
-                hint="commission amount"
-              />
-            </div>
-            <LabeledInput 
-              label="Cashback (₹)" 
-              value={editableData.manualExtras.cashback || manualExtras.cashback}
-              onChange={(value) => updateManualExtras('cashback', value)}
-              hint="total cashback"
-            />
-            <LabeledInput 
-              label="Customer Paid (₹)" 
-              value={editableData.manualExtras.customerPaid || manualExtras.customerPaid}
-              onChange={(value) => updateManualExtras('customerPaid', value)}
-            />
-            <LabeledInput 
-              label="Customer Cheque No" 
-              value={editableData.manualExtras.customerChequeNo || manualExtras.customerChequeNo}
-              onChange={(value) => updateManualExtras('customerChequeNo', value)}
-            />
-            <LabeledInput 
-              label="Our Cheque No" 
-              value={editableData.manualExtras.ourChequeNo || manualExtras.ourChequeNo}
-              onChange={(value) => updateManualExtras('ourChequeNo', value)}
-            />
-            <div className="md:col-span-2">
-              <LabeledInput 
-                label="Remark" 
-                value={editableData.manualExtras.remark || manualExtras.remark}
-                onChange={(value) => updateManualExtras('remark', value)}
-                hint="additional notes"
-              />
-            </div>
-          </div>
-        </div>
-
-        {/* Issues Section */}
-        <div className="mb-6">
-          <div className="text-sm font-medium mb-2">Issues & Warnings</div>
-          <div className="space-y-2">
-            {(editableData.pdfData.confidence_score || pdfData.confidence_score) < 0.8 && (
-              <div className="flex items-center gap-2 text-sm text-amber-700 bg-amber-50 p-2 rounded-lg">
-                <AlertTriangle className="w-4 h-4 text-amber-600"/> 
-                <span>Low confidence score. Please verify all extracted data.</span>
-              </div>
-            )}
-            {!(editableData.pdfData.issue_date || pdfData.issue_date) && (
-              <div className="flex items-center gap-2 text-sm text-amber-700 bg-amber-50 p-2 rounded-lg">
-                <AlertTriangle className="w-4 h-4 text-amber-600"/> 
-                <span>Issue Date missing. Please add manually.</span>
-              </div>
-            )}
-            {!(editableData.pdfData.expiry_date || pdfData.expiry_date) && (
-              <div className="flex items-center gap-2 text-sm text-amber-700 bg-amber-50 p-2 rounded-lg">
-                <AlertTriangle className="w-4 h-4 text-amber-600"/> 
-                <span>Expiry Date missing. Please add manually.</span>
-              </div>
-            )}
-            {!(editableData.manualExtras.executive || manualExtras.executive) && (
-              <div className="flex items-center gap-2 text-sm text-amber-700 bg-amber-50 p-2 rounded-lg">
-                <AlertTriangle className="w-4 h-4 text-amber-600"/> 
-                <span>Executive name missing. Please add manually.</span>
-              </div>
-            )}
-            {!(editableData.manualExtras.mobile || manualExtras.mobile) && (
-              <div className="flex items-center gap-2 text-sm text-amber-700 bg-amber-50 p-2 rounded-lg">
-                <AlertTriangle className="w-4 h-4 text-amber-600"/> 
-                <span>Mobile number missing. Please add manually.</span>
-              </div>
-            )}
-            {(editableData.pdfData.confidence_score || pdfData.confidence_score) >= 0.8 && 
-             (editableData.manualExtras.executive || manualExtras.executive) && 
-             (editableData.manualExtras.mobile || manualExtras.mobile) && (
-              <div className="flex items-center gap-2 text-sm text-green-700 bg-green-50 p-2 rounded-lg">
-                <CheckCircle2 className="w-4 h-4 text-green-600"/> 
-                <span>Data looks good! High confidence extraction + complete manual extras.</span>
-              </div>
-            )}
-          </div>
-        </div>
-
-        {/* Action Buttons */}
-        <div className="flex gap-3">
-          <button 
-            onClick={handleConfirmAndSave} 
-            disabled={isLoading}
-            className="px-4 py-2 rounded-xl bg-zinc-900 text-white disabled:opacity-50 disabled:cursor-not-allowed"
-          >
-            {isLoading ? 'Saving...' : 'Confirm & Save'}
-          </button>
-          <button 
-            onClick={handleRejectToManual} 
-            disabled={isLoading}
-            className="px-4 py-2 rounded-xl bg-white border disabled:opacity-50 disabled:cursor-not-allowed"
-          >
-            Reject to Manual
-          </button>
-        </div>
-      </Card>
-
-      {/* Verification Modal */}
-      <VerificationModal 
-        isOpen={showVerificationModal}
-        onConfirm={handleVerificationConfirm}
-        onCancel={handleVerificationCancel}
-        email={editableData.manualExtras.customerEmail || manualExtras.customerEmail}
-        phone={editableData.manualExtras.mobile || manualExtras.mobile}
-      />
-    </>
-  )
-}
-
-function PagePolicyDetail() {
-  const [policyData, setPolicyData] = useState<any>(null);
-  const [dataSource, setDataSource] = useState<string>('');
-  const [isLoading, setIsLoading] = useState(true);
-  const [policyId, setPolicyId] = useState<string>('1');
-  const [availablePolicies, setAvailablePolicies] = useState<any[]>([]);
-  const [isLoadingPolicies, setIsLoadingPolicies] = useState(true);
-  
-  // Search functionality state
-  const [searchQuery, setSearchQuery] = useState("");
-  const [searchResults, setSearchResults] = useState<any[]>([]);
-  const [isSearching, setIsSearching] = useState(false);
-  const [searchType, setSearchType] = useState<'vehicle' | 'policy' | 'both'>('both');
-  const [showResults, setShowResults] = useState(false);
-
-  const loadAvailablePolicies = async () => {
-    try {
-      setIsLoadingPolicies(true);
-      // Use dual storage pattern to get all policies
-      const response = await DualStorageService.getAllPolicies();
-      
-      if (response.success) {
-        setAvailablePolicies(response.data || []);
-        
-        if (ENABLE_DEBUG) {
-          console.log('Available policies loaded successfully');
-        }
-      }
-    } catch (error) {
-      console.error('Failed to load available policies:', error);
-      // Set mock policies as fallback
-      setAvailablePolicies([
-        { id: '1', policy_number: 'TA-9921', vehicle_number: 'KA 51 MM 1214', insurer: 'Tata AIG' },
-        { id: '2', policy_number: 'TA-9922', vehicle_number: 'KA01AB5678', insurer: 'Tata AIG' },
-        { id: '3', policy_number: 'TA-9923', vehicle_number: 'KA01AB9012', insurer: 'Tata AIG' }
-      ]);
-    } finally {
-      setIsLoadingPolicies(false);
-    }
-  };
-
-  const loadPolicyDetail = async (id: string) => {
-    try {
-      setIsLoading(true);
-      // Use dual storage pattern: S3 → Database → Mock Data
-      const response = await DualStorageService.getPolicyDetail(id);
-      
-      if (response.success) {
-        setPolicyData(response.data);
-        setDataSource(response.source);
-        
-        
-        if (ENABLE_DEBUG) {
-          console.log('Available policies loaded successfully');
-        }
-      }
-    } catch (error) {
-      console.error('Failed to load policy detail:', error);
-      setDataSource('MOCK_DATA');
-    } finally {
-      setIsLoading(false);
-    }
-  };
-
-  useEffect(() => {
-    loadAvailablePolicies();
-    loadPolicyDetail(policyId);
-  }, []);
-
-  useEffect(() => {
-    if (policyId) {
-      loadPolicyDetail(policyId);
-    }
-  }, [policyId]);
-
-  // Search functionality
-  const handleSearch = async (query: string) => {
-    if (!query.trim()) {
-      setSearchResults([]);
-      return;
-    }
-    
-    setIsSearching(true);
-    
-    try {
-      let searchResults: any[] = [];
-      
-      if (searchType === 'vehicle' || searchType === 'both') {
-        // Search by vehicle number
-        const vehicleResults = availablePolicies.filter(policy => 
-          policy.vehicle_number.toLowerCase().includes(query.toLowerCase())
-        );
-        searchResults = [...searchResults, ...vehicleResults];
-      }
-      
-      if (searchType === 'policy' || searchType === 'both') {
-        // Search by policy number
-        const policyResults = availablePolicies.filter(policy => 
-          policy.policy_number.toLowerCase().includes(query.toLowerCase())
-        );
-        searchResults = [...searchResults, ...policyResults];
-      }
-      
-      // Remove duplicates and sort
-      const uniqueResults = searchResults.filter((policy, index, self) => 
-        index === self.findIndex(p => p.id === policy.id)
-      );
-      
-      setSearchResults(uniqueResults);
-    } catch (error) {
-      console.error('Search error:', error);
-      setSearchResults([]);
-    } finally {
-      setIsSearching(false);
-    }
-  };
-
-  // Debounced search
-  const debouncedSearch = useMemo(
-    () => {
-      let timeoutId: ReturnType<typeof setTimeout>;
-      return (query: string) => {
-        clearTimeout(timeoutId);
-        timeoutId = setTimeout(() => handleSearch(query), 300);
-      };
-    },
-    [searchType, availablePolicies]
-  );
-
-  useEffect(() => {
-    if (searchQuery.trim()) {
-      debouncedSearch(searchQuery);
-    } else {
-      setSearchResults([]);
-    }
-  }, [searchQuery, debouncedSearch]);
-
-  const handlePolicySelect = (policy: any) => {
-    setPolicyId(policy.id);
-    setSearchQuery(`${policy.policy_number} - ${policy.vehicle_number}`);
-    setShowResults(false);
-  };
-
-  // Close search results when clicking outside
-  useEffect(() => {
-    const handleClickOutside = (event: MouseEvent) => {
-      const target = event.target as HTMLElement;
-      if (!target.closest('.search-container')) {
-        setShowResults(false);
-      }
-    };
-
-    document.addEventListener('mousedown', handleClickOutside);
-    return () => {
-      document.removeEventListener('mousedown', handleClickOutside);
-    };
-  }, []);
-
-  if (isLoading) {
-  return (
-      <Card title="Policy Detail — Loading..." desc="Loading policy data...">
-        <div className="flex items-center justify-center h-32">
-          <div className="text-sm text-zinc-600">Loading policy details...</div>
-          </div>
-      </Card>
-    );
-  }
-
-  const policy = policyData || {
-    policy_number: 'TA-9921',
-    vehicle_number: 'KA 51 MM 1214',
-    insurer: 'Tata AIG',
-    issue_date: '2025-08-10',
-    expiry_date: '2026-08-09',
-    total_premium: 12150,
-    customer_name: 'Sarah Wilson',
-    ncb: 20,
-    audit_trail: [
-      { timestamp: '2025-08-12T15:54:00Z', action: 'PDF_PARSED', user: 'System', details: 'Parsed PDF (98% confidence)' },
-      { timestamp: '2025-08-12T15:56:00Z', action: 'CONFIRMED', user: 'Priya Singh', details: 'Confirmed by Ops team' },
-      { timestamp: '2025-08-12T15:57:00Z', action: 'AUDIT_SAVED', user: 'System', details: 'Audit log saved' }
-    ]
-  };
-
-  return (
-    <>
-      {/* Policy Selection */}
-      <Card title="Policy Detail" desc={`View comprehensive policy information (Data Source: ${dataSource || 'Loading...'})`}>
-        <div className="mb-4">
-          <div className="space-y-4">
-            <div className="flex items-center gap-3">
-              <label className="text-sm font-medium">Search Policy:</label>
-              {isLoadingPolicies ? (
-                <div className="text-sm text-zinc-500">Loading policies...</div>
-              ) : (
-                <div className="relative flex-1 max-w-md search-container">
-                  {/* Search Type Toggle */}
-                  <div className="flex space-x-4 mb-3">
-                    <label className="flex items-center">
-                      <input
-                        type="radio"
-                        value="both"
-                        checked={searchType === 'both'}
-                        onChange={(e) => setSearchType(e.target.value as 'vehicle' | 'policy' | 'both')}
-                        className="mr-2"
-                      />
-                      <span className="text-sm">Both</span>
-                    </label>
-                    <label className="flex items-center">
-                      <input
-                        type="radio"
-                        value="vehicle"
-                        checked={searchType === 'vehicle'}
-                        onChange={(e) => setSearchType(e.target.value as 'vehicle' | 'policy' | 'both')}
-                        className="mr-2"
-                      />
-                      <span className="text-sm">Vehicle</span>
-                    </label>
-                    <label className="flex items-center">
-                      <input
-                        type="radio"
-                        value="policy"
-                        checked={searchType === 'policy'}
-                        onChange={(e) => setSearchType(e.target.value as 'vehicle' | 'policy' | 'both')}
-                        className="mr-2"
-                      />
-                      <span className="text-sm">Policy</span>
-                    </label>
-                  </div>
-                  
-                  {/* Search Input */}
-                  <div className="relative">
-                    <input
-                      type="text"
-                      value={searchQuery}
-                      onChange={(e) => setSearchQuery(e.target.value)}
-                      onFocus={() => setShowResults(true)}
-                      placeholder={`Search by ${searchType === 'both' ? 'vehicle number or policy number' : searchType === 'vehicle' ? 'vehicle number' : 'policy number'}...`}
-                      className="block w-full px-3 py-2 pr-10 border border-zinc-300 rounded-md text-sm focus:outline-none focus:ring-2 focus:ring-blue-500 focus:border-blue-500"
-                    />
-                    <div className="absolute inset-y-0 right-0 pr-3 flex items-center">
-                      {isSearching ? (
-                        <div className="animate-spin rounded-full h-4 w-4 border-b-2 border-blue-600"></div>
-                      ) : (
-                        <div className="text-zinc-400">🔍</div>
-                      )}
-                    </div>
-                  </div>
-                  
-                  {/* Search Results Dropdown */}
-                  {showResults && searchResults.length > 0 && (
-                    <div className="absolute z-10 mt-1 w-full bg-white border border-zinc-300 rounded-md shadow-lg max-h-60 overflow-auto">
-                      {searchResults.map((policy) => (
-                        <div
-                          key={policy.id}
-                          onClick={() => handlePolicySelect(policy)}
-                          className="px-4 py-3 hover:bg-zinc-50 cursor-pointer border-b border-zinc-100 last:border-b-0"
-                        >
-                          <div className="flex justify-between items-start">
-                            <div>
-                              <p className="text-sm font-medium text-zinc-900">
-                                {policy.policy_number}
-                              </p>
-                              <p className="text-sm text-zinc-500">
-                                {policy.vehicle_number} - {policy.insurer}
-                              </p>
-                            </div>
-                          </div>
-                        </div>
-                      ))}
-                    </div>
-                  )}
-                  
-                  {/* No Results Message */}
-                  {showResults && searchQuery && searchResults.length === 0 && !isSearching && (
-                    <div className="mt-2 text-sm text-zinc-500">
-                      No policies found matching your search.
-                    </div>
-                  )}
-                </div>
-              )}
-              <button
-                onClick={() => loadAvailablePolicies()}
-                className="px-3 py-1 bg-zinc-100 text-zinc-700 rounded-md text-sm hover:bg-zinc-200"
-                disabled={isLoadingPolicies}
-              >
-                Refresh
-              </button>
-            </div>
-            {availablePolicies.length > 0 && (
-              <div className="text-xs text-zinc-500">
-                {availablePolicies.length} policies available
-              </div>
-            )}
-          </div>
-        </div>
-      </Card>
-
-      {/* Policy Information */}
-      <Card title={`Policy: ${policy.policy_number || 'TA-9921'} — ${policy.vehicle_number || 'KA 51 MM 1214'}`} desc="Comprehensive policy details">
-        <div className="grid grid-cols-1 lg:grid-cols-2 gap-6">
-          {/* Basic Information */}
-        <div className="bg-zinc-50 rounded-xl p-4">
-            <div className="text-sm font-medium mb-3 text-zinc-700">Basic Information</div>
-            <div className="grid grid-cols-1 gap-2 text-sm">
-              <div className="flex justify-between">
-                <span>Policy Number:</span>
-                <span className="font-medium">{policy.policy_number || 'TA-9921'}</span>
-              </div>
-              <div className="flex justify-between">
-                <span>Vehicle Number:</span>
-                <span className="font-medium">{policy.vehicle_number || 'KA 51 MM 1214'}</span>
-              </div>
-              <div className="flex justify-between">
-                <span>Insurer:</span>
-                <span className="font-medium">{policy.insurer || 'Tata AIG'}</span>
-              </div>
-              <div className="flex justify-between">
-                <span>Product Type:</span>
-                <span className="font-medium">{policy.product_type || 'Private Car'}</span>
-              </div>
-              <div className="flex justify-between">
-                <span>Issue Date:</span>
-                <span className="font-medium">{policy.issue_date || '2025-08-10'}</span>
-              </div>
-              <div className="flex justify-between">
-                <span>Expiry Date:</span>
-                <span className="font-medium">{policy.expiry_date || '2026-08-09'}</span>
-              </div>
-              <div className="flex justify-between">
-                <span>Source:</span>
-                <span className="font-medium">{policy.source || 'PDF_UPLOAD'}</span>
-              </div>
-            </div>
-          </div>
-
-          {/* Vehicle Information */}
-          <div className="bg-zinc-50 rounded-xl p-4">
-            <div className="text-sm font-medium mb-3 text-zinc-700">Vehicle Information</div>
-            <div className="grid grid-cols-1 gap-2 text-sm">
-              <div className="flex justify-between">
-                <span>Make:</span>
-                <span className="font-medium">{policy.make || 'Maruti'}</span>
-              </div>
-              <div className="flex justify-between">
-                <span>Model:</span>
-                <span className="font-medium">{policy.model || 'Swift'}</span>
-              </div>
-              <div className="flex justify-between">
-                <span>CC:</span>
-                <span className="font-medium">{policy.cc || '1197'}</span>
-              </div>
-              <div className="flex justify-between">
-                <span>Manufacturing Year:</span>
-                <span className="font-medium">{policy.manufacturing_year || '2021'}</span>
-              </div>
-              <div className="flex justify-between">
-                <span>Vehicle Type:</span>
-                <span className="font-medium">{policy.vehicle_type || 'Private Car'}</span>
-              </div>
-              <div className="flex justify-between">
-                <span>IDV:</span>
-                <span className="font-medium">₹{(policy.idv || 495000).toLocaleString()}</span>
-              </div>
-            </div>
-          </div>
-
-          {/* Customer Information */}
-          <div className="bg-zinc-50 rounded-xl p-4">
-            <div className="text-sm font-medium mb-3 text-zinc-700">Customer Information</div>
-            <div className="grid grid-cols-1 gap-2 text-sm">
-              <div className="flex justify-between">
-                <span>Customer Name:</span>
-                <span className="font-medium">{policy.customer_name || "N/A"}</span>
-              </div>
-              <div className="flex justify-between">
-                <span>Customer Email ID:</span>
-                <span className="font-medium">{policy.customer_email || "N/A"}</span>
-              </div>
-              <div className="flex justify-between">
-                <span>Executive:</span>
-                <span className="font-medium">{policy.executive || "N/A"}</span>
-              </div>
-              <div className="flex justify-between">
-                <span>Ops Executive:</span>
-                <span className="font-medium">{policy.ops_executive || "N/A"}</span>
-              </div>
-              <div className="flex justify-between">
-                <span>Caller Name:</span>
-                <span className="font-medium">{policy.caller_name || "N/A"}</span>
-              </div>
-              <div className="flex justify-between">
-                <span>Mobile:</span>
-                <span className="font-medium">{policy.mobile || "N/A"}</span>
-              </div>
-              <div className="flex justify-between">
-                <span>Branch:</span>
-                <span className="font-medium">{policy.branch || "N/A"}</span>
-              </div>
-              <div className="flex justify-between">
-                <span>Payment Method:</span>
-                <span className="font-medium">
-                  {policy.payment_method || "INSURER"}
-                  {policy.payment_method === 'NICSAN' && policy.payment_sub_method && (
-                    <span className="text-blue-600 ml-2 font-semibold">({policy.payment_sub_method})</span>
-                  )}
-                </span>
-              </div>
-              {policy.payment_method === 'NICSAN' && policy.payment_sub_method && (
-                <div className="flex justify-between">
-                  <span>Payment Sub-Method:</span>
-                  <span className="font-medium text-blue-600">{policy.payment_sub_method}</span>
-                </div>
-              )}
-              <div className="flex justify-between">
-                <span>Type of Business:</span>
-                <span className="font-medium">{policy.rollover || "N/A"}</span>
-              </div>
-              <div className="flex justify-between">
-                <span>Remark:</span>
-                <span className="font-medium">{policy.remark || "N/A"}</span>
-              </div>
-            </div>
-          </div>
-
-          {/* Financial Information */}
-          <div className="bg-zinc-50 rounded-xl p-4">
-            <div className="text-sm font-medium mb-3 text-zinc-700">Financial Information</div>
-            <div className="grid grid-cols-1 gap-2 text-sm">
-              <div className="flex justify-between">
-                <span>Total Premium:</span>
-                <span className="font-medium">₹{(policy.total_premium || 12150).toLocaleString()}</span>
-              </div>
-              <div className="flex justify-between">
-                <span>Net Premium:</span>
-                <span className="font-medium">₹{(policy.net_premium || 10800).toLocaleString()}</span>
-              </div>
-              <div className="flex justify-between">
-                <span>Total OD:</span>
-                <span className="font-medium">₹{(policy.total_od || 7200).toLocaleString()}</span>
-              </div>
-              <div className="flex justify-between">
-                <span>Net OD:</span>
-                <span className="font-medium">₹{(policy.net_od || 5400).toLocaleString()}</span>
-              </div>
-              <div className="flex justify-between">
-                <span>Brokerage:</span>
-                <span className="font-medium">₹{(policy.brokerage || 1822).toLocaleString()}</span>
-              </div>
-              <div className="flex justify-between">
-                <span>Cashback:</span>
-                <span className="font-medium">₹{(policy.cashback || 600).toLocaleString()}</span>
-              </div>
-              <div className="flex justify-between">
-                <span>Customer Paid:</span>
-                <span className="font-medium">₹{(policy.customer_paid || 12150).toLocaleString()}</span>
-              </div>
-              <div className="flex justify-between">
-                <span>Customer Cheque No:</span>
-                <span className="font-medium">{policy.customer_cheque_no || "N/A"}</span>
-              </div>
-              <div className="flex justify-between">
-                <span>Our Cheque No:</span>
-                <span className="font-medium">{policy.our_cheque_no || "N/A"}</span>
-              </div>
-              <div className="flex justify-between">
-                <span>Cashback Percentage:</span>
-                <span className="font-medium">{(parseFloat(policy.cashback_percentage) || 4.9).toFixed(1)}%</span>
-              </div>
-              <div className="flex justify-between">
-                <span>Cashback Amount:</span>
-                <span className="font-medium">₹{(policy.cashback_amount || 600).toLocaleString()}</span>
-              </div>
-            </div>
-          </div>
-
-          {/* Discounts & Benefits */}
-          <div className="bg-zinc-50 rounded-xl p-4">
-            <div className="text-sm font-medium mb-3 text-zinc-700">Discounts & Benefits</div>
-            <div className="grid grid-cols-1 gap-2 text-sm">
-              <div className="flex justify-between">
-                <span>NCB:</span>
-                <span className="font-medium">{policy.ncb || 20}%</span>
-              </div>
-              <div className="flex justify-between">
-                <span>Discount:</span>
-                <span className="font-medium">%{(policy.discount || 0).toLocaleString()}</span>
-              </div>
-              <div className="flex justify-between">
-                <span>Net Addon:</span>
-                <span className="font-medium">{policy.ref || 'N/A'}</span>
-              </div>
-            </div>
-          </div>
-        </div>
-
-        {/* System Information */}
-        <div className="mt-6 bg-zinc-50 rounded-xl p-4">
-          <div className="text-sm font-medium mb-3 text-zinc-700">System Information</div>
-          <div className="grid grid-cols-1 md:grid-cols-2 gap-4 text-sm">
-            <div className="flex justify-between">
-              <span>Status:</span>
-              <span className="font-medium">{policy.status || 'SAVED'}</span>
-            </div>
-            <div className="flex justify-between">
-              <span>Confidence Score:</span>
-              <span className="font-medium">{((policy.confidence_score || 0.98) * 100).toFixed(1)}%</span>
-            </div>
-            <div className="flex justify-between">
-              <span>Created By:</span>
-              <span className="font-medium">{policy.created_by || 'N/A'}</span>
-            </div>
-            <div className="flex justify-between">
-              <span>Created At:</span>
-              <span className="font-medium">{policy.created_at ? new Date(policy.created_at).toLocaleString() : '2025-08-12 15:54:00'}</span>
-            </div>
-            <div className="flex justify-between">
-              <span>Updated At:</span>
-              <span className="font-medium">{policy.updated_at ? new Date(policy.updated_at).toLocaleString() : '2025-08-12 15:57:00'}</span>
-            </div>
-          </div>
-        </div>
-
-        {/* Audit Trail */}
-        <div className="mt-6 bg-zinc-50 rounded-xl p-4">
-          <div className="text-sm font-medium mb-3 text-zinc-700">Activity Timeline</div>
-          <div className="space-y-3">
-            {policy.audit_trail?.map((entry: any, index: number) => (
-              <div key={index} className="flex items-start gap-3 p-3 bg-white rounded-lg border border-zinc-200">
-                <div className="w-2 h-2 bg-blue-500 rounded-full mt-2 flex-shrink-0"></div>
-                <div className="flex-1">
-                  <div className="text-sm font-medium text-zinc-900">{entry.action}</div>
-                  <div className="text-xs text-zinc-600">{entry.details}</div>
-                  <div className="text-xs text-zinc-500 mt-1">
-                    {new Date(entry.timestamp).toLocaleString()} by {entry.user}
-                  </div>
-                </div>
-              </div>
-            )) || (
-              <>
-                <div className="flex items-start gap-3 p-3 bg-white rounded-lg border border-zinc-200">
-                  <div className="w-2 h-2 bg-blue-500 rounded-full mt-2 flex-shrink-0"></div>
-                  <div className="flex-1">
-                    <div className="text-sm font-medium text-zinc-900">PDF_PARSED</div>
-                    <div className="text-xs text-zinc-600">Parsed PDF (98% confidence)</div>
-                    <div className="text-xs text-zinc-500 mt-1">2025-08-12 15:54:00 by System</div>
-                  </div>
-                </div>
-                <div className="flex items-start gap-3 p-3 bg-white rounded-lg border border-zinc-200">
-                  <div className="w-2 h-2 bg-green-500 rounded-full mt-2 flex-shrink-0"></div>
-                  <div className="flex-1">
-                    <div className="text-sm font-medium text-zinc-900">CONFIRMED</div>
-                    <div className="text-xs text-zinc-600">Confirmed by Ops team</div>
-                    <div className="text-xs text-zinc-500 mt-1">2025-08-12 15:56:00 by Priya Singh</div>
-                  </div>
-                </div>
-                <div className="flex items-start gap-3 p-3 bg-white rounded-lg border border-zinc-200">
-                  <div className="w-2 h-2 bg-purple-500 rounded-full mt-2 flex-shrink-0"></div>
-                  <div className="flex-1">
-                    <div className="text-sm font-medium text-zinc-900">AUDIT_SAVED</div>
-                    <div className="text-xs text-zinc-600">Audit log saved</div>
-                    <div className="text-xs text-zinc-500 mt-1">2025-08-12 15:57:00 by System</div>
-                  </div>
-                </div>
-              </>
-            )}
-        </div>
-      </div>
-    </Card>
-    </>
-  )
-}
-
-// ---------- FOUNDER ----------
-function FounderSidebar({ page, setPage }: { page: string; setPage: (p: string) => void }) {
-  const items = [
-    { id: "overview", label: "Company Overview", icon: LayoutDashboard },
-    { id: "kpis", label: "KPI Dashboard", icon: TrendingUp },
-    { id: "leaderboard", label: "Rep Leaderboard", icon: Users },
-    { id: "explorer", label: "Sales Explorer", icon: BarChart3 },
-    { id: "sources", label: "Data Sources", icon: BarChart3 },
-    { id: "payments", label: "Payments", icon: CreditCard },
-    { id: "tests", label: "Dev/Test", icon: SlidersHorizontal },
-    { id: "settings", label: "Settings", icon: Settings },
-  ]
-  return (
-    <div className="bg-white rounded-2xl border border-zinc-100 p-2 sticky top-20">
-      {items.map(({ id, label, icon: Icon }) => (
-        <button key={id} onClick={() => setPage(id)} className={`w-full flex items-center gap-3 px-3 py-2 rounded-xl text-sm ${page===id?"bg-zinc-900 text-white":"hover:bg-zinc-100"}`}>
-          <Icon className="w-4 h-4"/> {label}
-        </button>
-      ))}
-      <div className="px-3 pt-2 text-[11px] text-zinc-500">Definitions in (brackets). Example: GWP = Gross Written Premium.</div>
-    </div>
-  )
-}
-
-const demoTrend = Array.from({length: 14}).map((_,i)=> ({ day: `D-${14-i}`, gwp: 80000 + i*2500 + (i%3?3000:0), net: 65000 + i*2100 }))
-const demoSources = [
-  { name: "PDF_TATA", policies: 62, gwp: 725000 },
-  { name: "PDF_DIGIT", policies: 58, gwp: 690000 },
-  { name: "MANUAL_FORM", policies: 40, gwp: 410000 },
-  { name: "MANUAL_GRID", policies: 60, gwp: 620000 },
-  { name: "CSV_IMPORT", policies: 200, gwp: 2050000 },
-]
-const demoReps = [
-  { name: "Priya Singh", leads: 120, converted: 22, gwp: 260000, brokerage: 39000, cashback: 10000, net: 29000, cac: Math.round(1800 / 22) },
-  { name: "Rahul Kumar", leads: 110, converted: 18, gwp: 210000, brokerage: 31500, cashback: 9000, net: 22500, cac: Math.round(1800 / 18) },
-  { name: "Anjali Sharma", leads: 90, converted: 20, gwp: 240000, brokerage: 36000, cashback: 8000, net: 28000, cac: Math.round(1800 / 20) },
-]
-const demoPolicies = [
-  { rep: 'Priya Singh', make: 'Maruti', model: 'Swift', policies: 12, gwp: 130000, cashbackPctAvg: 2.4, cashback: 3100, net: 16900 },
-  { rep: 'Priya Singh', make: 'Hyundai', model: 'i20', policies: 10, gwp: 130000, cashbackPctAvg: 1.9, cashback: 2500, net: 17500 },
-  { rep: 'Rahul Kumar', make: 'Hyundai', model: 'i20', policies: 9, gwp: 115000, cashbackPctAvg: 1.1, cashback: 1200, net: 17100 },
-  { rep: 'Anjali Sharma', make: 'Maruti', model: 'Baleno', policies: 11, gwp: 125000, cashbackPctAvg: 0.9, cashback: 1100, net: 17800 },
-]
-
-// ---- KPI helpers ----
-const fmtINR = (n:number|string)=> typeof n === 'string' ? n : `₹${Math.round(n).toLocaleString('en-IN')}`;
-const pct = (n:number|string)=> typeof n === 'string' ? n : `${(n).toFixed(1)}%`;
-
-// Total OD Breakdown Component
-function TotalODBreakdown() {
-  const [breakdownType, setBreakdownType] = useState<'daily' | 'monthly' | 'financial-year'>('daily');
-  const [data, setData] = useState<any[]>([]);
-  const [loading, setLoading] = useState(false);
-  const [dataSource, setDataSource] = useState<string>('');
-
-  useEffect(() => {
-    loadBreakdownData();
-  }, [breakdownType]);
-
-  const loadBreakdownData = async () => {
-    setLoading(true);
-    try {
-      let response;
-      if (breakdownType === 'daily') {
-        response = await DualStorageService.getTotalODDaily('30d');
-      } else if (breakdownType === 'monthly') {
-        response = await DualStorageService.getTotalODMonthly('12m');
-      } else {
-        response = await DualStorageService.getTotalODFinancialYear(3);
-      }
-      
-      if (response.success) {
-        setData(response.data);
-        setDataSource(response.source);
-      }
-    } catch (error) {
-      console.error('Failed to load Total OD breakdown:', error);
-    } finally {
-      setLoading(false);
-    }
-  };
-
-  const formatCurrency = (amount: number) => {
-    if (amount === null || amount === undefined || isNaN(amount)) {
-      return "₹0.0L";
-    }
-    return `₹${(amount / 100000).toFixed(1)}L`;
-  };
-
-  const formatDate = (dateStr: string) => {
-    if (breakdownType === 'financial-year') {
-      return `FY ${dateStr}`;
-    } else if (breakdownType === 'monthly') {
-      return new Date(dateStr).toLocaleDateString('en-IN', { month: 'short', year: 'numeric' });
-    } else {
-      return new Date(dateStr).toLocaleDateString('en-IN', { day: 'numeric', month: 'short' });
-    }
-  };
-
-  const getDataKey = () => {
-    switch (breakdownType) {
-      case 'daily': return 'date';
-      case 'monthly': return 'month';
-      case 'financial-year': return 'financial_year';
-      default: return 'date';
-    }
-  };
-
-  return (
-    <Card title="Total OD Breakdown" desc={`${breakdownType} analysis (Data Source: ${dataSource || 'Loading...'})`}>
-      <div className="mb-4">
-        <div className="flex gap-2">
-          <button 
-            onClick={() => setBreakdownType('daily')}
-            className={`px-3 py-1 rounded text-sm ${breakdownType === 'daily' ? 'bg-blue-500 text-white' : 'bg-gray-200 hover:bg-gray-300'}`}
-          >
-            Daily
-          </button>
-          <button 
-            onClick={() => setBreakdownType('monthly')}
-            className={`px-3 py-1 rounded text-sm ${breakdownType === 'monthly' ? 'bg-blue-500 text-white' : 'bg-gray-200 hover:bg-gray-300'}`}
-          >
-            Monthly
-          </button>
-          <button 
-            onClick={() => setBreakdownType('financial-year')}
-            className={`px-3 py-1 rounded text-sm ${breakdownType === 'financial-year' ? 'bg-blue-500 text-white' : 'bg-gray-200 hover:bg-gray-300'}`}
-          >
-            Financial Year
-          </button>
-        </div>
-      </div>
-      
-      {loading ? (
-        <div className="text-center py-8">
-          <RefreshCw className="w-6 h-6 animate-spin mx-auto mb-2" />
-          <div>Loading Total OD breakdown...</div>
-        </div>
-      ) : (
-        <div className="h-64">
-          <ResponsiveContainer width="100%" height="100%">
-            <BarChart data={data}>
-              <CartesianGrid strokeDasharray="3 3" stroke="#eee" />
-              <XAxis 
-                dataKey={getDataKey()} 
-                tickFormatter={formatDate}
-                angle={-45}
-                textAnchor="end"
-                height={60}
-              />
-              <YAxis tickFormatter={(value) => `₹${(value / 100000).toFixed(1)}L`} />
-              <Tooltip 
-                formatter={(value: number) => [formatCurrency(value), 'Total OD']}
-                labelFormatter={(label) => `Date: ${formatDate(label)}`}
-              />
-              <Bar dataKey="total_od" fill="#8884d8" />
-            </BarChart>
-          </ResponsiveContainer>
-        </div>
-      )}
-      
-      {data.length > 0 && (
-        <div className="mt-4 text-sm text-gray-600">
-          {/* Daily Breakdown Table */}
-          <div className="mt-6">
-            <div className="font-medium mb-3">Daily Breakdown</div>
-            <div className="overflow-x-auto">
-              <table className="w-full text-sm border border-gray-200 rounded-lg">
-                <thead className="bg-gray-50">
-                  <tr>
-                    <th className="px-3 py-2 text-left border-b">Date</th>
-                    <th className="px-3 py-2 text-right border-b">Policies</th>
-                    <th className="px-3 py-2 text-right border-b">Total OD</th>
-                    <th className="px-3 py-2 text-right border-b">Avg OD</th>
-                    <th className="px-3 py-2 text-right border-b">Max OD</th>
-                  </tr>
-                </thead>
-                <tbody>
-                  {data.map((item, index) => (
-                    <tr key={index} className="hover:bg-gray-50">
-                      <td className="px-3 py-2 border-b">{formatDate(item.date || item.month || item.financial_year)}</td>
-                      <td className="px-3 py-2 text-right border-b">{item.policy_count || 0}</td>
-                      <td className="px-3 py-2 text-right border-b">{formatCurrency(item.total_od || 0)}</td>
-                      <td className="px-3 py-2 text-right border-b">{formatCurrency(item.avg_od_per_policy || 0)}</td>
-                      <td className="px-3 py-2 text-right border-b">{formatCurrency(item.max_od || 0)}</td>
-                    </tr>
-                  ))}
-                </tbody>
-              </table>
-            </div>
-          </div>
-        </div>
-      )}
-    </Card>
-  );
-}
-
-function PageOverview() {
-  const [metrics, setMetrics] = useState<any>(null);
-  const [trendData, setTrendData] = useState<any[]>([]);
-  const [dataSource, setDataSource] = useState<string>('');
-  const [showTotalODBreakdown, setShowTotalODBreakdown] = useState(false);
-
-  useEffect(() => {
-    const loadDashboardData = async () => {
-      try {
-        // Use dual storage pattern: S3 → Database → Mock Data
-        const metricsResponse = await DualStorageService.getDashboardMetrics();
-        
-        if (metricsResponse.success) {
-          setMetrics(metricsResponse.data);
-          setDataSource(metricsResponse.source);
-          
-          // Use real trend data from backend instead of demo data
-          let transformedTrend = demoTrend;
-          if (metricsResponse.data.dailyTrend && Array.isArray(metricsResponse.data.dailyTrend)) {
-            // Transform backend data to match chart expectations
-            transformedTrend = metricsResponse.data.dailyTrend.map((item: any, index: number) => ({
-              day: `D-${index + 1}`, // Convert date to day format for chart
-              gwp: item.gwp || 0,
-              net: item.net || 0
-            }));
-          }
-          setTrendData(transformedTrend);
-          
-          if (ENABLE_DEBUG) {
-          }
-        }
-      } catch (error) {
-        console.error('Failed to load dashboard data:', error);
-      }
-    };
-    
-    loadDashboardData();
-  }, []);
-
-  const formatCurrency = (amount: number) => {
-    return `₹${(amount / 100000).toFixed(1)}L`;
-  };
-
-  return (
-    <>
-      <div className="grid grid-cols-2 md:grid-cols-4 gap-3">
-        <Tile 
-          label="GWP" 
-          info="(Gross Written Premium)" 
-          value={metrics ? formatCurrency(metrics.basicMetrics?.totalGWP) : "₹10.7L"} 
-          sub="▲ 8% vs last 14d"
-        />
-        <Tile 
-          label="Brokerage" 
-          info="(% of GWP)" 
-          value={metrics ? formatCurrency(metrics.basicMetrics?.totalBrokerage) : "₹1.60L"}
-        />
-        <Tile 
-          label="Cashback" 
-          info="(Cash we give back)" 
-          value={metrics ? formatCurrency(metrics.basicMetrics?.totalCashback) : "₹0.34L"}
-        />
-        <Tile 
-          label="Net" 
-          info="(Brokerage − Cashback)" 
-          value={metrics ? formatCurrency(metrics.basicMetrics?.netRevenue) : "₹1.26L"}
-        />
-        <Tile 
-          label="Total OD" 
-          info="(Outstanding Debt)" 
-          value={metrics ? formatCurrency(metrics.basicMetrics?.totalOutstandingDebt) : "₹0.00L"}
-          sub="Total outstanding amount"
-          onClick={() => setShowTotalODBreakdown(!showTotalODBreakdown)}
-        />
-      </div>
-      <Card title="14-day Trend" desc={`GWP & Net (Data Source: ${dataSource || 'Loading...'})`}>
-        <div className="h-64">
-          <ResponsiveContainer width="100%" height="100%">
-            <AreaChart data={trendData}>
-              <defs>
-                <linearGradient id="g1" x1="0" y1="0" x2="0" y2="1">
-                  <stop offset="5%" stopColor="#6366f1" stopOpacity={0.3}/>
-                  <stop offset="95%" stopColor="#6366f1" stopOpacity={0}/>
-                </linearGradient>
-                <linearGradient id="g2" x1="0" y1="0" x2="0" y2="1">
-                  <stop offset="5%" stopColor="#10b981" stopOpacity={0.3}/>
-                  <stop offset="95%" stopColor="#10b981" stopOpacity={0}/>
-                </linearGradient>
-              </defs>
-              <CartesianGrid strokeDasharray="3 3" stroke="#eee"/>
-              <XAxis dataKey="day"/>
-              <YAxis/>
-              <Tooltip/>
-              <Area type="monotone" dataKey="gwp" stroke="#6366f1" fill="url(#g1)" name="GWP"/>
-              <Area type="monotone" dataKey="net" stroke="#10b981" fill="url(#g2)" name="Net"/>
-            </AreaChart>
-          </ResponsiveContainer>
-        </div>
-      </Card>
-      
-      {/* Total OD Breakdown Section */}
-      {showTotalODBreakdown && <TotalODBreakdown />}
-    </>
-  )
-}
-
-function PageLeaderboard() {
-  const cache = useCache();
-  const [reps, setReps] = useState<any[]>([]);
-  const [dataSource, setDataSource] = useState<string>('');
-  const [sortField, setSortField] = useState<string>('');
-  const [sortDirection, setSortDirection] = useState<'asc' | 'desc'>('asc');
-
-  const handleSort = (field: string) => {
-    if (sortField === field) {
-      setSortDirection(sortDirection === 'asc' ? 'desc' : 'asc');
-    } else {
-      setSortField(field);
-      setSortDirection('asc');
-    }
-  };
-
-  const getSortedReps = () => {
-    if (!sortField) return reps;
-    
-    return [...reps].sort((a, b) => {
-      let aValue = 0;
-      let bValue = 0;
-      
-      switch (sortField) {
-        case 'converted':
-          aValue = a.converted || 0;
-          bValue = b.converted || 0;
-          break;
-        case 'gwp':
-          aValue = a.gwp || 0;
-          bValue = b.gwp || 0;
-          break;
-        case 'brokerage':
-          aValue = a.brokerage || 0;
-          bValue = b.brokerage || 0;
-          break;
-        case 'cashback':
-          aValue = a.cashback || 0;
-          bValue = b.cashback || 0;
-          break;
-        case 'net':
-          aValue = a.net_revenue || a.net || 0;
-          bValue = b.net_revenue || b.net || 0;
-          break;
-        default:
-          return 0;
-      }
-      
-      return sortDirection === 'asc' ? aValue - bValue : bValue - aValue;
-    });
-  };
-
-  useEffect(() => {
-    const loadSalesReps = async () => {
-      const cacheKey = 'sales-reps';
-      const maxAge = 2 * 60 * 1000; // 2 minutes cache
-      
-      // Check cache first
-      const cached = cache.getCache(cacheKey);
-      if (cached && !cache.shouldRefresh(cacheKey, maxAge)) {
-        setReps(cached.data);
-        setDataSource(cached.source);
-        return;
-      }
-      
-      try {
-        // Use dual storage pattern: S3 → Database → Mock Data
-        const response = await DualStorageService.getSalesReps();
-        
-        if (response.success) {
-          if (ENABLE_DEBUG) {
-          }
-          const data = Array.isArray(response.data) ? response.data : [];
-          setReps(data);
-          setDataSource(response.source);
-          
-          // Cache the data
-          cache.setCache(cacheKey, data, response.source);
-        }
-      } catch (error) {
-        console.error('Failed to load sales reps:', error);
-        setReps(demoReps);
-        setDataSource('MOCK_DATA');
-        
-        // Cache fallback data
-        cache.setCache(cacheKey, demoReps, 'MOCK_DATA');
-      }
-    };
-    
-    loadSalesReps();
-  }, [cache]);
-
-  return (
-    <Card title="Rep Leaderboard" desc={`Lead→Sale % = Converted / Leads Assigned; CAC/policy = daily rep cost / converted (Data Source: ${dataSource || 'Loading...'})`}>
-      <div className="flex items-center gap-2 mb-3">
-        <div className="flex items-center gap-2 rounded-xl bg-zinc-100 p-1">
-          <button className="px-3 py-1 rounded-lg bg-white shadow text-sm">Last 14d</button>
-          <button className="px-3 py-1 rounded-lg text-sm text-zinc-600">MTD</button>
-          <button className="px-3 py-1 rounded-lg text-sm text-zinc-600">Last 90d</button>
-        </div>
-        <div className="ml-auto flex items-center gap-2 text-sm">
-          <Filter className="w-4 h-4"/> <span>Sort by</span>
-          <select className="border rounded-lg px-2 py-1">
-            <option>Net</option>
-            <option>Least Cashback %</option>
-            <option>Net per ₹ Cashback</option>
-          </select>
-        </div>
-      </div>
-      <div className="overflow-auto">
-        <table className="w-full text-sm">
-          <thead>
-            <tr className="text-left text-zinc-500">
-              <th className="py-2">Telecaller</th>
-              <th>Leads Assigned</th>
-              <th 
-                className="cursor-pointer hover:bg-zinc-100 px-2 py-1 rounded transition-colors"
-                onClick={() => handleSort('converted')}
-              >
-                Converted {sortField === 'converted' && (sortDirection === 'asc' ? '↑' : '↓')}
-              </th>
-              <th 
-                className="cursor-pointer hover:bg-zinc-100 px-2 py-1 rounded transition-colors"
-                onClick={() => handleSort('gwp')}
-              >
-                GWP {sortField === 'gwp' && (sortDirection === 'asc' ? '↑' : '↓')}
-              </th>
-              <th 
-                className="cursor-pointer hover:bg-zinc-100 px-2 py-1 rounded transition-colors"
-                onClick={() => handleSort('brokerage')}
-              >
-                Brokerage {sortField === 'brokerage' && (sortDirection === 'asc' ? '↑' : '↓')}
-              </th>
-              <th 
-                className="cursor-pointer hover:bg-zinc-100 px-2 py-1 rounded transition-colors"
-                onClick={() => handleSort('cashback')}
-              >
-                Cashback {sortField === 'cashback' && (sortDirection === 'asc' ? '↑' : '↓')}
-              </th>
-              <th 
-                className="cursor-pointer hover:bg-zinc-100 px-2 py-1 rounded transition-colors"
-                onClick={() => handleSort('net')}
-              >
-                Net {sortField === 'net' && (sortDirection === 'asc' ? '↑' : '↓')}
-              </th>
-              <th>Lead→Sale %</th>
-              <th>CAC/Policy</th>
-            </tr>
-          </thead>
-          <tbody>
-            {getSortedReps().map((r,i)=> (
-              <tr key={i} className="border-t">
-                <td className="py-2 font-medium">{r.name}</td>
-                <td>{r.leads_assigned || r.leads}</td>
-                <td>{r.converted}</td>
-                <td>₹{((r.gwp || 0)/1000).toFixed(1)}k</td>
-                <td>₹{((r.brokerage || 0)/1000).toFixed(1)}k</td>
-                <td>₹{((r.cashback || 0)/1000).toFixed(1)}k</td>
-                <td>₹{((r.net_revenue || r.net || 0)/1000).toFixed(1)}k</td>
-                <td>{(((r.converted || 0)/((r.leads_assigned || r.leads) || 1))*100).toFixed(1)}%</td>
-                <td>₹{(r.cac || 0).toFixed(0)}</td>
-              </tr>
-            ))}
-          </tbody>
-        </table>
-      </div>
-    </Card>
-  )
-}
-
-function PageExplorer() {
-  const cache = useCache();
-  const [make, setMake] = useState("All");
-  const [model, setModel] = useState("All");
-  const [insurer, setInsurer] = useState("All");
-  const [branch, setBranch] = useState("All");
-  const [rollover, setRollover] = useState("All");
-  const [rep, setRep] = useState("All");
-  const [vehiclePrefix, setVehiclePrefix] = useState("All");
-  const [fromDate, setFromDate] = useState("");
-  const [toDate, setToDate] = useState("");
-  const [expiryFromDate, setExpiryFromDate] = useState("");
-  const [expiryToDate, setExpiryToDate] = useState("");
-  const [cashbackMax, setCashbackMax] = useState(20);
-
-  const handleRefresh = () => {
-    setMake('All');
-    setModel('All');
-    setInsurer('All');
-    setCashbackMax(20);
-    setBranch('All');
-    setRollover('All');
-    setRep('All');
-    setVehiclePrefix('All');
-    setFromDate('');
-    setToDate('');
-    setExpiryFromDate('');
-    setExpiryToDate('');
-  };
-
-  const downloadCSV = () => {
-    const headers = ['Telecaller', 'Make', 'Model', 'Insurer', 'Issue Date', 'Expiry Date', 'Type of Business', 'Branch', '# Policies', 'GWP', 'Total Premium', 'Total OD', 'Avg Cashback %', 'Cashback (₹)', 'Net (₹)'];
-    
-    // Helper function to properly escape CSV values
-    const escapeCSV = (value: any) => {
-      if (value === null || value === undefined) return '';
-      const str = String(value);
-      
-      // Clean the string: remove all types of line breaks and normalize whitespace
-      const cleanedStr = str
-        .replace(/\r\n/g, ' ')  // Windows line breaks
-        .replace(/\n/g, ' ')    // Unix line breaks  
-        .replace(/\r/g, ' ')    // Old Mac line breaks
-        .replace(/\s+/g, ' ')   // Multiple spaces to single space
-        .trim();                // Remove leading/trailing spaces
-      
-      // Always wrap in quotes for safety and escape internal quotes
-      return `"${cleanedStr.replace(/"/g, '""')}"`;
-    };
-    
-    // Helper function to format dates consistently
-    const formatDate = (dateStr: any) => {
-      if (!dateStr || dateStr === 'N/A') return 'N/A';
-      try {
-        const date = new Date(dateStr);
-        if (isNaN(date.getTime())) return 'N/A';
-        // Use consistent DD-MM-YYYY format
-        return date.toLocaleDateString('en-GB', {
-          day: '2-digit',
-          month: '2-digit',
-          year: 'numeric'
-        });
-      } catch (error) {
-        return 'N/A';
-      }
-    };
-    
-    // Helper function to format numbers consistently
-    const formatNumber = (value: any) => {
-      if (value === null || value === undefined || value === '') return '0';
-      const num = parseFloat(value);
-      return isNaN(num) ? '0' : num.toString();
-    };
-    
-    const csvRows = [
-      headers.map(escapeCSV).join(','),
-      ...filtered.map(row => [
-        escapeCSV(row.rep),
-        escapeCSV(row.make),
-        escapeCSV(row.model),
-        escapeCSV(row.insurer),
-        escapeCSV(formatDate(row.issueDate)),
-        escapeCSV(formatDate(row.expiryDate)),
-        escapeCSV(row.rollover),
-        escapeCSV(row.branch),
-        escapeCSV(row.policies),
-        escapeCSV(formatNumber(row.gwp)),
-        escapeCSV(formatNumber(row.totalPremium)),
-        escapeCSV(formatNumber(row.totalOD)),
-        escapeCSV(parseFloat(row.cashbackPctAvg || 0).toFixed(1)),
-        escapeCSV(formatNumber(row.cashback)),
-        escapeCSV(formatNumber(row.net))
-      ].join(','))
-    ];
-    
-    const csvContent = csvRows.join('\n');
-    
-    // Add UTF-8 BOM for proper Excel compatibility
-    const BOM = '\uFEFF';
-    const blob = new Blob([BOM + csvContent], { type: 'text/csv;charset=utf-8;' });
-    const url = URL.createObjectURL(blob);
-    const a = document.createElement('a');
-    a.href = url;
-    a.download = `sales-explorer-${new Date().toISOString().split('T')[0]}.csv`;
-    a.click();
-    URL.revokeObjectURL(url);
-  };
-  const [policies, setPolicies] = useState<any[]>([]);
-  const [dataSource, setDataSource] = useState<string>('');
-  const [makes, setMakes] = useState(["All"]);
-  const [models, setModels] = useState(["All"]);
-  const [insurers, setInsurers] = useState(["All"]);
-  const [branches, setBranches] = useState(["All"]);
-  const [rollovers, setRollovers] = useState(["All"]);
-  const [reps, setReps] = useState(["All"]);
-  const [vehiclePrefixes, setVehiclePrefixes] = useState(["All"]);
-
-  // Extract unique prefixes from vehicle numbers
-  const extractPrefixes = (data: any[]) => {
-    const prefixes = data.map(item => {
-      const cleaned = item.vehicleNumber.replace(/\s/g, "").toUpperCase();
-      
-      // Check if it's BH series format: YYBH####X
-      if (/^[0-9]{2}BH[0-9]{4}[A-Z]{1,2}$/.test(cleaned)) {
-        return "BH";  // Extract BH for Bharat Series
-      }
-      
-      // Traditional format: State + District + Series + Number
-      if (/^[A-Z]{2}[0-9]{2}[A-Z]{1,2}[0-9]{4}$/.test(cleaned)) {
-        return cleaned.substring(0, 2);  // Extract state code (e.g., KA, MH)
-      }
-      
-      // Fallback for unknown formats
-      return cleaned.substring(0, 2);
-    }).filter(Boolean);
-    
-    const uniquePrefixes = ["All", ...new Set(prefixes)];
-    setVehiclePrefixes(uniquePrefixes);
-  };
-
-  // Get state name for prefix
-  const getStateName = (prefix: string) => {
-    const stateNames: { [key: string]: string } = {
-      "KA": "Karnataka",
-      "TN": "Tamil Nadu",
-      "MH": "Maharashtra",
-      "DL": "Delhi",
-      "GJ": "Gujarat",
-      "WB": "West Bengal",
-      "AP": "Andhra Pradesh",
-      "UP": "Uttar Pradesh",
-      "MP": "Madhya Pradesh",
-      "RJ": "Rajasthan",
-      "KL": "Kerala",
-      "PB": "Punjab",
-      "HR": "Haryana",
-      "BR": "Bihar",
-      "OR": "Odisha",
-      "AS": "Assam",
-      "JK": "Jammu & Kashmir",
-      "HP": "Himachal Pradesh",
-      "UT": "Uttarakhand",
-      "CH": "Chandigarh",
-      "PY": "Puducherry",
-      "GA": "Goa",
-      "AN": "Andaman & Nicobar",
-      "LD": "Lakshadweep",
-      "DN": "Dadra & Nagar Haveli",
-      "DD": "Daman & Diu"
-    };
-    return stateNames[prefix] || "Unknown State";
-  };
-
-  useEffect(() => {
-    const loadSalesExplorer = async () => {
-      const cacheKey = `sales-explorer-${make}-${model}-${insurer}-${cashbackMax}-${branch}-${rollover}-${rep}-${vehiclePrefix}-${fromDate}-${toDate}-${expiryFromDate}-${expiryToDate}`;
-      const maxAge = 1 * 60 * 1000; // 1 minute cache for filtered data
-      
-      // Check cache first
-      const cached = cache.getCache(cacheKey);
-      if (cached && !cache.shouldRefresh(cacheKey, maxAge)) {
-        setPolicies(cached.data);
-        setDataSource(cached.source);
-        return;
-      }
-      
-      try {
-        // Use dual storage pattern: S3 → Database → Mock Data
-        const filters = { make, model, insurer, cashbackMax, branch, rollover, rep, vehiclePrefix, fromDate, toDate, expiryFromDate, expiryToDate };
-        const response = await DualStorageService.getSalesExplorer(filters);
-        
-        if (response.success) {
-          const data = Array.isArray(response.data) ? response.data : [];
-          
-          // Extract unique values for dynamic filters
-          const uniqueMakes = ["All", ...new Set(data.map(item => item.make).filter(Boolean))];
-          const uniqueModels = ["All", ...new Set(data.map(item => item.model).filter(Boolean))];
-          const uniqueInsurers = ["All", ...new Set(data.map(item => item.insurer).filter(Boolean))];
-          const uniqueBranches = ["All", ...new Set(data.map(item => item.branch).filter(Boolean))];
-          const uniqueRollovers = ["All", ...new Set(data.map(item => item.rollover).filter(Boolean))];
-          const uniqueReps = ["All", ...new Set(data.map(item => item.rep).filter(Boolean))];
-          
-          setMakes(uniqueMakes);
-          setModels(uniqueModels);
-          setInsurers(uniqueInsurers);
-          setBranches(uniqueBranches);
-          setRollovers(uniqueRollovers);
-          setReps(uniqueReps);
-          
-          // Extract unique prefixes from vehicle numbers
-          extractPrefixes(data);
-          
-          setPolicies(data);
-          setDataSource(response.source);
-          
-          // Cache the data
-          cache.setCache(cacheKey, data, response.source);
-        }
-      } catch (error) {
-        console.error('Failed to load sales explorer:', error);
-        setPolicies(demoPolicies);
-        setDataSource('MOCK_DATA');
-        
-        // Cache fallback data
-        cache.setCache(cacheKey, demoPolicies, 'MOCK_DATA');
-      }
-    };
-    
-    loadSalesExplorer();
-  }, [cache, make, model, insurer, cashbackMax, branch, rollover, rep, vehiclePrefix, fromDate, toDate, expiryFromDate, expiryToDate]);
-
-  const filtered = (policies || []).filter(p => {
-    const makeMatch = make === 'All' || p.make === make;
-    const modelMatch = model === 'All' || p.model === model;
-    const insurerMatch = insurer === 'All' || p.insurer === insurer;
-    const branchMatch = branch === 'All' || p.branch === branch;
-    const rolloverMatch = rollover === 'All' || p.rollover === rollover;
-    const repMatch = rep === 'All' || p.rep === rep;
-    const vehicleMatch = vehiclePrefix === 'All' || (() => {
-      const cleanVehicleNumber = p.vehicleNumber.replace(/\s/g, '').toUpperCase();
-      
-      // Handle BH series format: YYBH####X
-      if (vehiclePrefix === 'BH') {
-        return /^[0-9]{2}BH[0-9]{4}[A-Z]{1,2}$/.test(cleanVehicleNumber);
-      }
-      
-      // Handle traditional format: State + District + Series + Number
-      return cleanVehicleNumber.startsWith(vehiclePrefix);
-    })();
-    const cashbackMatch = (p.cashbackPctAvg || 0) <= cashbackMax;
-    
-    const passes = makeMatch && modelMatch && insurerMatch && branchMatch && rolloverMatch && repMatch && vehicleMatch && cashbackMatch;
-    
-    if (ENABLE_DEBUG && !passes) {
-      console.log('🔍 Sales Explorer: Filtered out policy', {
-        policy: p,
-        filters: { make, model, insurer, cashbackMax, branch, rollover, rep, vehiclePrefix },
-        matches: { makeMatch, modelMatch, insurerMatch, branchMatch, rolloverMatch, repMatch, vehicleMatch, cashbackMatch },
-        passes
-      });
-    }
-    
-    return passes;
-  });
-  
-  return (
-    <>
-      <Card title="Sales Explorer (Motor)" desc={`Filter by Make/Model; find reps with most sales and lowest cashback (Data Source: ${dataSource || 'Loading...'})`}>
-        <div className="space-y-4 mb-6">
-          {/* Primary Filters Row */}
-          <div className="grid grid-cols-1 md:grid-cols-2 lg:grid-cols-4 gap-4">
-            <div className="space-y-2">
-              <label className="text-sm font-medium text-gray-700">Make</label>
-              <select value={make} onChange={e=>setMake(e.target.value)} className="w-full border border-gray-300 rounded-lg px-3 py-2 text-sm focus:ring-2 focus:ring-blue-500 focus:border-blue-500">
-                {makes.map(m=><option key={m}>{m}</option>)}
-              </select>
-            </div>
-            <div className="space-y-2">
-              <label className="text-sm font-medium text-gray-700">Model</label>
-              <select value={model} onChange={e=>setModel(e.target.value)} className="w-full border border-gray-300 rounded-lg px-3 py-2 text-sm focus:ring-2 focus:ring-blue-500 focus:border-blue-500">
-                {models.map(m=><option key={m}>{m}</option>)}
-              </select>
-            </div>
-            <div className="space-y-2">
-              <label className="text-sm font-medium text-gray-700">Insurer</label>
-              <select value={insurer} onChange={e=>setInsurer(e.target.value)} className="w-full border border-gray-300 rounded-lg px-3 py-2 text-sm focus:ring-2 focus:ring-blue-500 focus:border-blue-500">
-                {insurers.map(m=><option key={m}>{m}</option>)}
-              </select>
-            </div>
-            <div className="space-y-2">
-              <div className="flex justify-between items-center">
-                <label className="text-sm font-medium text-gray-700">Max Cashback %</label>
-                <div className="flex gap-1">
-                  <button 
-                    onClick={handleRefresh}
-                    className="px-2 py-1 bg-blue-500 text-white rounded text-xs hover:bg-blue-600 focus:ring-1 focus:ring-blue-500 transition-colors"
-                  >
-                    🔄
-                  </button>
-                  <button 
-                    onClick={downloadCSV}
-                    className="px-2 py-1 bg-green-500 text-white rounded text-xs hover:bg-green-600 focus:ring-1 focus:ring-green-500 transition-colors"
-                  >
-                    📥
-                  </button>
-                </div>
-              </div>
-              <div className="space-y-2">
-                <input type="range" min={0} max={20} value={cashbackMax} onChange={e=>setCashbackMax(parseInt(e.target.value))} className="w-full h-2 bg-gray-200 rounded-lg appearance-none cursor-pointer"/>
-                <div className="text-sm text-gray-600 text-center font-medium">{cashbackMax}%</div>
-              </div>
-            </div>
-          </div>
-          
-          {/* Secondary Filters Row */}
-          <div className="grid grid-cols-1 md:grid-cols-2 lg:grid-cols-4 gap-4">
-            <div className="space-y-2">
-              <label className="text-sm font-medium text-gray-600">Branch</label>
-              <select value={branch} onChange={e=>setBranch(e.target.value)} className="w-full border border-gray-300 rounded-lg px-3 py-2 text-sm focus:ring-2 focus:ring-blue-500 focus:border-blue-500">
-                {branches.map(m=><option key={m}>{m}</option>)}
-              </select>
-            </div>
-            <div className="space-y-2">
-              <label className="text-sm font-medium text-gray-600">Type of Business</label>
-              <select value={rollover} onChange={e=>setRollover(e.target.value)} className="w-full border border-gray-300 rounded-lg px-3 py-2 text-sm focus:ring-2 focus:ring-blue-500 focus:border-blue-500">
-                {rollovers.map(m=><option key={m}>{m}</option>)}
-              </select>
-            </div>
-            <div className="space-y-2">
-              <label className="text-sm font-medium text-gray-600">Telecaller</label>
-              <select value={rep} onChange={e=>setRep(e.target.value)} className="w-full border border-gray-300 rounded-lg px-3 py-2 text-sm focus:ring-2 focus:ring-blue-500 focus:border-blue-500">
-                {reps.map(m=><option key={m}>{m}</option>)}
-              </select>
-            </div>
-            <div className="space-y-2">
-              <label className="text-sm font-medium text-gray-600">Vehicle State</label>
-              <select value={vehiclePrefix} onChange={e=>setVehiclePrefix(e.target.value)} className="w-full border border-gray-300 rounded-lg px-3 py-2 text-sm focus:ring-2 focus:ring-blue-500 focus:border-blue-500">
-                {vehiclePrefixes.map(prefix => (
-                  <option key={prefix} value={prefix}>
-                    {prefix === "All" ? "All States" : `${prefix} (${getStateName(prefix)})`}
-                  </option>
-                ))}
-              </select>
-            </div>
-          </div>
-          
-          {/* Date Filters Row */}
-          <div className="grid grid-cols-1 md:grid-cols-2 lg:grid-cols-4 gap-4">
-            <div className="space-y-2">
-              <label className="text-sm font-medium text-gray-600">Issue From Date</label>
-              <input type="date" value={fromDate} onChange={e=>setFromDate(e.target.value)} className="w-full border border-gray-300 rounded-lg px-3 py-2 text-sm focus:ring-2 focus:ring-blue-500 focus:border-blue-500"/>
-            </div>
-            <div className="space-y-2">
-              <label className="text-sm font-medium text-gray-600">Issue To Date</label>
-              <input type="date" value={toDate} onChange={e=>setToDate(e.target.value)} className="w-full border border-gray-300 rounded-lg px-3 py-2 text-sm focus:ring-2 focus:ring-blue-500 focus:border-blue-500"/>
-            </div>
-            <div className="space-y-2">
-              <label className="text-sm font-medium text-gray-600">Expiry From Date</label>
-              <input type="date" value={expiryFromDate} onChange={e=>setExpiryFromDate(e.target.value)} className="w-full border border-gray-300 rounded-lg px-3 py-2 text-sm focus:ring-2 focus:ring-blue-500 focus:border-blue-500"/>
-            </div>
-            <div className="space-y-2">
-              <label className="text-sm font-medium text-gray-600">Expiry To Date</label>
-              <input type="date" value={expiryToDate} onChange={e=>setExpiryToDate(e.target.value)} className="w-full border border-gray-300 rounded-lg px-3 py-2 text-sm focus:ring-2 focus:ring-blue-500 focus:border-blue-500"/>
-            </div>
-          </div>
-        </div>
-        <div className="overflow-auto">
-          <table className="w-full text-sm">
-            <thead>
-              <tr className="text-left text-zinc-500">
-                <th className="py-2 px-2">Telecaller</th><th className="px-2">Make</th><th className="px-2">Model</th><th className="px-2">Insurer</th><th className="px-2">Issue Date</th><th className="px-2">Expiry Date</th><th className="px-2">Type of Business</th><th className="px-2">Branch</th><th className="px-2"># Policies</th><th className="px-2">GWP</th><th className="px-2">Total Premium</th><th className="px-2">Total OD</th><th className="px-2">Avg Cashback %</th><th className="px-2">Cashback (₹)</th><th className="px-2">Net (₹)</th>
-              </tr>
-            </thead>
-            <tbody>
-              {filtered.map((r,i)=> (
-                <tr key={i} className="border-t">
-                  <td className="py-2 px-2 font-medium">{r.rep}</td>
-                  <td className="px-2">{r.make}</td>
-                  <td className="px-2">{r.model}</td>
-                  <td className="px-2">{r.insurer}</td>
-                  <td className="px-2">{r.issueDate && r.issueDate !== 'N/A' ? new Date(r.issueDate).toLocaleDateString('en-GB') : 'N/A'}</td>
-                  <td className="px-2">{r.expiryDate && r.expiryDate !== 'N/A' ? new Date(r.expiryDate).toLocaleDateString('en-GB') : 'N/A'}</td>
-                  <td className="px-2">{r.rollover}</td>
-                  <td className="px-2">{r.branch}</td>
-                  <td className="px-2">{r.policies}</td>
-                  <td className="px-2">₹{(r.gwp/1000).toFixed(1)}k</td>
-                  <td className="px-2">₹{((r.totalPremium || 0)/1000).toFixed(1)}k</td>
-                  <td className="px-2">₹{((r.totalOD || 0)/1000).toFixed(1)}k</td>
-                  <td className="px-2">{parseFloat(r.cashbackPctAvg || 0).toFixed(1)}%</td>
-                  <td className="px-2">₹{r.cashback}</td>
-                  <td className="px-2">₹{r.net}</td>
-                </tr>
-              ))}
-            </tbody>
-          </table>
-        </div>
-        <div className="text-xs text-zinc-600 mt-2">Tip: Sort by <b>Net per ₹ Cashback</b> to find "most sales with least cashback".</div>
-        
-        {/* Debug Info */}
-        {ENABLE_DEBUG && (
-          <div className="mt-4 p-3 bg-zinc-100 rounded-lg text-xs">
-            <div className="font-medium text-zinc-700 mb-2">🔍 Debug Info:</div>
-            <div>• Total policies loaded: {policies.length}</div>
-            <div>• Filtered policies: {filtered.length}</div>
-            <div>• Data source: {dataSource}</div>
-            <div>• Current filters: Make={make}, Model={model}, Insurer={insurer}, CashbackMax={cashbackMax}%</div>
-            {policies.length > 0 && (
-              <div className="mt-2">
-                <div className="font-medium">Raw data:</div>
-                <pre className="text-xs bg-white p-2 rounded border overflow-auto max-h-32">
-                  {JSON.stringify(policies, null, 2)}
-                </pre>
-              </div>
-            )}
-          </div>
-        )}
-      </Card>
-    </>
-  )
-}
-
-function PageSources() {
-  const cache = useCache();
-  const [dataSources, setDataSources] = useState<any[]>([]);
-  const [dataSource, setDataSource] = useState<string>('');
-
-  useEffect(() => {
-    const loadDataSources = async () => {
-      const cacheKey = 'data-sources';
-      const maxAge = 5 * 60 * 1000; // 5 minutes cache
-      
-      // Check cache first
-      const cached = cache.getCache(cacheKey);
-      if (cached && !cache.shouldRefresh(cacheKey, maxAge)) {
-        setDataSources(cached.data);
-        setDataSource(cached.source);
-        return;
-      }
-      
-      try {
-        // Use dual storage pattern: S3 → Database → Mock Data
-        const response = await DualStorageService.getDataSources();
-        
-        if (response.success) {
-          const newDataSources = Array.isArray(response.data) ? response.data : [];
-          setDataSources(newDataSources);
-          setDataSource(response.source);
-          
-          // Cache the data
-          cache.setCache(cacheKey, newDataSources, response.source);
-        }
-      } catch (error) {
-        console.error('Failed to load data sources:', error);
-        setDataSources(demoSources);
-        setDataSource('MOCK_DATA');
-        
-        // Cache fallback data
-        cache.setCache(cacheKey, demoSources, 'MOCK_DATA');
-      }
-    };
-    
-    loadDataSources();
-  }, [cache]);
-
-  // Debug logging for chart data
-  if (ENABLE_DEBUG) {
-  }
-
-  return (
-    <Card title="Contribution by Data Source" desc={`Compare PDF vs Manual vs CSV (ingestion source = where data came from) (Data Source: ${dataSource || 'Loading...'})`}>
-      <div className="h-72">
-        <ResponsiveContainer width="100%" height="100%">
-          <BarChart key={`chart-${dataSources.length}-${dataSource}`} data={dataSources.length > 0 ? dataSources : demoSources}>
-            <CartesianGrid strokeDasharray="3 3" stroke="#eee"/>
-            <XAxis dataKey="name"/>
-            <YAxis/>
-            <Tooltip/>
-            <Legend/>
-            <Bar dataKey="policies" name="# Policies" fill="#6366f1"/>
-            <Bar dataKey="gwp" name="GWP" fill="#10b981"/>
-          </BarChart>
-        </ResponsiveContainer>
-      </div>
-      <div className="text-center text-sm mt-2">
-        {dataSources.length > 0 ? (
-          <span className="text-green-600 font-medium">
-            ✅ Showing {dataSources.length} real data sources from {dataSource}
-          </span>
-        ) : dataSource === 'BACKEND_API' ? (
-          <span className="text-red-500">
-            ❌ No data sources found in backend
-          </span>
-        ) : (
-          <span className="text-blue-500">
-            📊 Showing demo data (fallback)
-          </span>
-        )}
-      </div>
-    </Card>
-  )
-}
-
-function PagePayments() {
-  const [payments, setPayments] = useState<any[]>([]);
-  const [dataSource, setDataSource] = useState<string>('');
-  const [isLoading, setIsLoading] = useState(true);
-  const [viewMode, setViewMode] = useState<'summary' | 'detail'>('summary');
-  const [selectedExecutive, setSelectedExecutive] = useState<string>('');
-  const [receivedPayments, setReceivedPayments] = useState<Set<string>>(new Set());
-  const [isUpdating, setIsUpdating] = useState<{[key: string]: boolean}>({});
-  const [selectedMonth, setSelectedMonth] = useState<string>('');
-  const [selectedYear, setSelectedYear] = useState<string>('');
-
-  const loadExecutivePayments = async () => {
-    try {
-      setIsLoading(true);
-      // Use dual storage pattern: S3 → Database → Mock Data
-      const response = await DualStorageService.getExecutivePayments();
-      
-      if (response.success) {
-        setPayments(Array.isArray(response.data) ? response.data : []);
-        setDataSource(response.source);
-      }
-    } catch (error) {
-      console.error('Failed to load executive payments:', error);
-      setPayments([]);
-      setDataSource('MOCK_DATA');
-    } finally {
-      setIsLoading(false);
-    }
-  };
-
-  useEffect(() => {
-    loadExecutivePayments();
-  }, []);
-
-  // Set default to current month
-  useEffect(() => {
-    const now = new Date();
-    const currentMonth = (now.getMonth() + 1).toString().padStart(2, '0');
-    const currentYear = now.getFullYear().toString();
-    setSelectedMonth(currentMonth);
-    setSelectedYear(currentYear);
-  }, []);
-
-  const formatCurrency = (amount: number) => {
-    if (amount === null || amount === undefined || isNaN(amount)) {
-      return "₹0";
-    }
-    return `₹${amount.toLocaleString('en-IN')}`;
-  };
-
-  const formatDate = (dateString: string) => {
-    if (!dateString) return 'N/A';
-    try {
-      return new Date(dateString).toLocaleDateString('en-GB');
-    } catch {
-      return dateString;
-    }
-  };
-
-  const formatReceivedDate = (dateString: string) => {
-    if (!dateString) return 'N/A';
-    try {
-      const date = new Date(dateString);
-      return date.toLocaleString('en-GB', {
-        day: '2-digit',
-        month: '2-digit', 
-        year: 'numeric',
-        hour: '2-digit',
-        minute: '2-digit'
-      });
-    } catch {
-      return dateString;
-    }
-  };
-
-  // Filter payments by month and year
-  const filteredPayments = payments.filter(payment => {
-    if (!selectedMonth && !selectedYear) return true; // Show all if no filter
-    
-    const paymentDate = new Date(payment.issue_date);
-    const month = (paymentDate.getMonth() + 1).toString().padStart(2, '0');
-    const year = paymentDate.getFullYear().toString();
-    
-    const monthMatch = !selectedMonth || month === selectedMonth;
-    const yearMatch = !selectedYear || year === selectedYear;
-    
-    return monthMatch && yearMatch;
-  });
-
-  // Calculate summary metrics using filtered data
-  const totalAmount = filteredPayments.reduce((sum, payment) => sum + (parseFloat(payment.customer_paid) || 0), 0);
-  const receivedAmount = filteredPayments
-    .filter(p => receivedPayments.has(`${p.policy_number}_${p.customer_name}`) || p.payment_received === true)
-    .reduce((sum, payment) => sum + (parseFloat(payment.customer_paid) || 0), 0);
-  const pendingAmount = totalAmount - receivedAmount;
-
-  // Calculate executive summary using filtered data
-  const calculateExecutiveSummary = (payments: any[]): Array<{
-    executive: string;
-    totalPaid: number;
-    receivedAmount: number;
-    pendingAmount: number;
-    recordCount: number;
-    receivedCount: number;
-  }> => {
-    const summary = payments.reduce((acc, payment) => {
-      const exec = payment.executive;
-      if (!acc[exec]) {
-        acc[exec] = {
-          executive: exec,
-          totalPaid: 0,
-          receivedAmount: 0,
-          pendingAmount: 0,
-          recordCount: 0,
-          receivedCount: 0
-        };
-      }
-      
-      const amount = parseFloat(payment.customer_paid) || 0;
-      acc[exec].totalPaid += amount;
-      acc[exec].recordCount += 1;
-      
-      // Check if received using payment_received field or local state
-      const isReceived = receivedPayments.has(`${payment.policy_number}_${payment.customer_name}`) || payment.payment_received === true;
-      if (isReceived) {
-        acc[exec].receivedAmount += amount;
-        acc[exec].receivedCount += 1;
-      } else {
-        acc[exec].pendingAmount += amount;
-      }
-      
-      return acc;
-    }, {});
-    
-    return Object.values(summary);
-  };
-
-  // Get payments for selected executive
-  const getPaymentsForExecutive = (executive: string) => {
-    return payments.filter(p => p.executive === executive);
-  };
-
-  // Navigation functions
-  const viewExecutiveDetails = (executive: string) => {
-    setSelectedExecutive(executive);
-    setViewMode('detail');
-  };
-
-  const backToSummary = () => {
-    setSelectedExecutive('');
-    setViewMode('summary');
-  };
-
-  // Function to mark payment as received
-  const markAsReceived = async (paymentId: string, payment: any) => {
-    setIsUpdating(prev => ({ ...prev, [paymentId]: true }));
-    
-    try {
-      // Call backend API to mark payment as received
-      const response = await DualStorageService.markPaymentAsReceived(
-        payment.policy_number, 
-        'current_user' // In real implementation, get from auth context
-      );
-      
-      if (response.success) {
-        // Update local state
-        setReceivedPayments(prev => new Set([...prev, paymentId]));
-        
-        // Refresh data to get updated payment status
-        await loadExecutivePayments();
-        
-        console.log(`Payment marked as received: ${paymentId}`, response.data);
-      } else {
-        console.error('Failed to mark payment as received:', response);
-      }
-    } catch (error) {
-      console.error('Failed to mark as received:', error);
-    } finally {
-      setIsUpdating(prev => ({ ...prev, [paymentId]: false }));
-    }
-  };
-
-  const executiveSummary = calculateExecutiveSummary(filteredPayments);
-  const executiveDetailPayments = getPaymentsForExecutive(selectedExecutive);
-
-  return (
-    <>
-      {/* Summary Tiles */}
-      <div className="grid grid-cols-1 md:grid-cols-4 gap-3 mb-6">
-        <Tile 
-          label="Total Payments" 
-          info="(All executive payments)"
-          value={formatCurrency(totalAmount)} 
-          sub={`${filteredPayments.length} transactions`}
-        />
-        <Tile 
-          label="Received Amount" 
-          info="(Processed payments)"
-          value={formatCurrency(receivedAmount)} 
-          sub={`${filteredPayments.filter(p => receivedPayments.has(`${p.policy_number}_${p.customer_name}`) || p.payment_received === true).length} received`}
-        />
-        <Tile 
-          label="Pending Amount" 
-          info="(Awaiting processing)"
-          value={formatCurrency(pendingAmount)} 
-          sub={`${filteredPayments.length - filteredPayments.filter(p => receivedPayments.has(`${p.policy_number}_${p.customer_name}`) || p.payment_received === true).length} pending`}
-        />
-        <Tile 
-          label="Data Source" 
-          info="(Payment data origin)"
-          value={dataSource || 'Loading...'} 
-          sub="Backend or Mock"
-        />
-      </div>
-
-      {/* Month/Year Filter */}
-      <div className="mb-6">
-        <div className="flex gap-4 items-end">
-          <div className="flex-1">
-            <label className="block text-sm font-medium text-gray-700 mb-2">Filter by Month</label>
-            <select 
-              value={selectedMonth} 
-              onChange={(e) => setSelectedMonth(e.target.value)}
-              className="w-full border border-gray-300 rounded-lg px-3 py-2 text-sm focus:ring-2 focus:ring-blue-500 focus:border-blue-500"
-            >
-              <option value="">All Months</option>
-              <option value="01">January</option>
-              <option value="02">February</option>
-              <option value="03">March</option>
-              <option value="04">April</option>
-              <option value="05">May</option>
-              <option value="06">June</option>
-              <option value="07">July</option>
-              <option value="08">August</option>
-              <option value="09">September</option>
-              <option value="10">October</option>
-              <option value="11">November</option>
-              <option value="12">December</option>
-            </select>
-          </div>
-          <div className="flex-1">
-            <label className="block text-sm font-medium text-gray-700 mb-2">Filter by Year</label>
-            <select 
-              value={selectedYear} 
-              onChange={(e) => setSelectedYear(e.target.value)}
-              className="w-full border border-gray-300 rounded-lg px-3 py-2 text-sm focus:ring-2 focus:ring-blue-500 focus:border-blue-500"
-            >
-              <option value="">All Years</option>
-              <option value="2025">2025</option>
-              <option value="2024">2024</option>
-              <option value="2023">2023</option>
-              <option value="2022">2022</option>
-            </select>
-          </div>
-          <div className="flex gap-2">
-            <button 
-              onClick={() => {
-                setSelectedMonth('');
-                setSelectedYear('');
-              }}
-              className="px-4 py-2 text-sm bg-gray-100 hover:bg-gray-200 text-gray-700 rounded-lg transition-colors"
-            >
-              Clear Filters
-            </button>
-            <button 
-              onClick={() => {
-                const now = new Date();
-                setSelectedMonth((now.getMonth() + 1).toString().padStart(2, '0'));
-                setSelectedYear(now.getFullYear().toString());
-              }}
-              className="px-4 py-2 text-sm bg-blue-100 hover:bg-blue-200 text-blue-700 rounded-lg transition-colors"
-            >
-              Current Month
-            </button>
-          </div>
-        </div>
-      </div>
-
-      {/* Conditional Content */}
-      {viewMode === 'summary' ? (
-        <Card title="Executive Summary" desc={`Click on executive to view individual payment records (Data Source: ${dataSource || 'Loading...'})`}>
-          {isLoading ? (
-            <div className="text-center py-8">
-              <div className="text-sm text-zinc-600">Loading executive payments...</div>
-            </div>
-          ) : executiveSummary.length === 0 ? (
-            <div className="text-center py-8">
-              <div className="text-sm text-zinc-600">No executive payments found</div>
-              <div className="text-xs text-zinc-500 mt-1">Payments will appear here when executives process NICSAN payments</div>
-            </div>
-          ) : (
-            <div className="overflow-x-auto">
-              <table className="w-full text-sm">
-                <thead>
-                  <tr className="text-left text-zinc-500 border-b bg-gray-50">
-                    <th className="py-2 px-2 font-medium">Executive Name</th>
-                    <th className="py-2 px-2 font-medium">Total Amount</th>
-                    <th className="py-2 px-2 font-medium">Received</th>
-                    <th className="py-2 px-2 font-medium">Pending</th>
-                    <th className="py-2 px-2 font-medium">Records</th>
-                    <th className="py-2 px-2 font-medium text-center">Actions</th>
-                  </tr>
-                </thead>
-                <tbody>
-                  {executiveSummary.map((exec, index) => (
-                    <tr key={index} className="border-b hover:bg-gray-50 transition-colors">
-                      <td className="py-2 px-2 font-medium text-gray-900">{exec.executive || 'N/A'}</td>
-                      <td className="py-2 px-2 font-semibold text-gray-900">{formatCurrency(exec.totalPaid)}</td>
-                      <td className="py-2 px-2 font-medium text-green-600">{formatCurrency(exec.receivedAmount)}</td>
-                      <td className="py-2 px-2 font-medium text-orange-600">{formatCurrency(exec.pendingAmount)}</td>
-                      <td className="py-2 px-2 text-gray-600">{exec.recordCount}</td>
-                      <td className="py-2 px-2 text-center">
-                        <button 
-                          onClick={() => viewExecutiveDetails(exec.executive)}
-                          className="bg-blue-600 hover:bg-blue-700 text-white text-xs px-2 py-1 rounded transition-colors"
-                        >
-                          View Details
-                        </button>
-                      </td>
-                    </tr>
-                  ))}
-                </tbody>
-              </table>
-            </div>
-          )}
-          
-          {executiveSummary.length > 0 && (
-            <div className="text-center text-sm mt-4">
-              {dataSource === 'BACKEND_API' ? (
-                <span className="text-green-600 font-medium">
-                  ✅ Showing {executiveSummary.length} executives from backend
-                </span>
-              ) : (
-                <span className="text-blue-500">
-                  📊 Showing demo data (fallback)
-                </span>
-              )}
-            </div>
-          )}
-        </Card>
-      ) : (
-        <Card title={`${selectedExecutive} - Payment Details`} desc="Individual payment records for selected executive">
-          <div className="mb-4">
-            <button 
-              onClick={backToSummary}
-              className="text-blue-600 hover:text-blue-800 text-sm font-medium"
-            >
-              ← Back to Executive Summary
-            </button>
-          </div>
-          
-          {filteredPayments.length === 0 ? (
-            <div className="text-center py-8">
-              <div className="text-sm text-zinc-600">No payment records found for {selectedExecutive}</div>
-            </div>
-          ) : (
-            <div className="overflow-x-auto">
-              <table className="w-full text-sm">
-                <thead>
-                  <tr className="text-left text-zinc-500 border-b bg-gray-50">
-                    <th className="py-2 px-2 font-medium">Customer Name</th>
-                    <th className="py-2 px-2 font-medium">Amount</th>
-                    <th className="py-2 px-2 font-medium">Customer Cheque</th>
-                    <th className="py-2 px-2 font-medium">Our Cheque</th>
-                    <th className="py-2 px-2 font-medium">Issue Date</th>
-                    <th className="py-2 px-2 font-medium">Policy No</th>
-                    <th className="py-2 px-2 font-medium text-center">Status</th>
-                  </tr>
-                </thead>
-                <tbody>
-                  {executiveDetailPayments.map((payment, index) => {
-                    const paymentId = `${payment.policy_number}_${payment.customer_name}`;
-                    const isReceived = receivedPayments.has(paymentId) || payment.payment_received === true;
-                    const isUpdatingPayment = isUpdating[paymentId];
-                    
-                    return (
-                      <tr key={index} className="border-b hover:bg-gray-50 transition-colors">
-                        <td className="py-2 px-2 font-medium text-gray-900">{payment.customer_name || 'N/A'}</td>
-                        <td className="py-2 px-2 font-semibold text-green-700">{formatCurrency(parseFloat(payment.customer_paid) || 0)}</td>
-                        <td className="py-2 px-2 text-gray-600">{payment.customer_cheque_no || 'N/A'}</td>
-                        <td className="py-2 px-2 text-gray-600">{payment.our_cheque_no || 'N/A'}</td>
-                        <td className="py-2 px-2 text-gray-600">{formatDate(payment.issue_date)}</td>
-                        <td className="py-2 px-2 font-mono text-xs text-gray-600">{payment.policy_number || 'N/A'}</td>
-                        <td className="py-2 px-2 text-center">
-                          {isReceived ? (
-                            <div className="inline-flex flex-col items-center space-y-1">
-                              <div className="flex items-center space-x-1 text-green-600">
-                                <span className="text-sm">✅</span>
-                                <span className="text-xs font-medium">Received</span>
-                              </div>
-                              {payment.received_date && (
-                                <div className="text-xs text-gray-500">
-                                  {formatReceivedDate(payment.received_date)}
-                                </div>
-                              )}
-                              {payment.received_by && (
-                                <div className="text-xs text-gray-500">
-                                  By: {payment.received_by}
-                                </div>
-                              )}
-                            </div>
-                          ) : (
-                            <button 
-                              onClick={() => markAsReceived(paymentId, payment)}
-                              disabled={isUpdatingPayment}
-                              className="bg-green-600 hover:bg-green-700 text-white text-xs px-2 py-1 rounded disabled:opacity-50 transition-colors"
-                            >
-                              {isUpdatingPayment ? 'Processing...' : 'Mark Received'}
-                            </button>
-                          )}
-                        </td>
-                      </tr>
-                    );
-                  })}
-                </tbody>
-              </table>
-            </div>
-          )}
-          
-          {filteredPayments.length > 0 && (
-            <div className="text-center text-sm mt-4">
-              <span className="text-blue-600 font-medium">
-                📊 Showing {filteredPayments.length} payment records for {selectedExecutive}
-              </span>
-            </div>
-          )}
-        </Card>
-      )}
-    </>
-  )
-}
-
-function PageFounderSettings() {
-  const [settings, setSettings] = useState({
-    brokeragePercent: '15',
-    repDailyCost: '2000',
-    expectedConversion: '25',
-    premiumGrowth: '10'
-  });
-  
-  const [isLoading, setIsLoading] = useState(false);
-  const [error, setError] = useState<string | null>(null);
-  const [success, setSuccess] = useState<string | null>(null);
-  const [hasChanges, setHasChanges] = useState(false);
-  const [validationErrors, setValidationErrors] = useState<any>({});
-
-  // Telecaller management state
-  const [telecallers, setTelecallers] = useState<any[]>([]);
-  const [telecallerSearch, setTelecallerSearch] = useState('');
-  const [isLoadingTelecallers, setIsLoadingTelecallers] = useState(false);
-  const [telecallerError, setTelecallerError] = useState<string | null>(null);
-  const [telecallerSuccess, setTelecallerSuccess] = useState<string | null>(null);
-
-  // Load settings on component mount
-  useEffect(() => {
-    loadSettings();
-    loadTelecallers();
-  }, []);
-
-  // Track changes
-  useEffect(() => {
-    setHasChanges(true);
-  }, [settings]);
-
-  const [dataSource, setDataSource] = useState<string>('');
-
-  const loadSettings = async () => {
-    try {
-      setIsLoading(true);
-      const response = await DualStorageService.getSettings();
-      if (response.success) {
-        setSettings(response.data);
-        setHasChanges(false);
-        setDataSource(response.source || 'Unknown');
-        
-        if (ENABLE_DEBUG) {
-          console.log('Available policies loaded successfully');
-        }
-      } else {
-        setError(response.error || 'Failed to load settings');
-      }
-    } catch (error: any) {
-      setError(error.message || 'Failed to load settings');
-    } finally {
-      setIsLoading(false);
-    }
-  };
-
-  // Load all telecallers
-  const loadTelecallers = async () => {
-    setIsLoadingTelecallers(true);
-    setTelecallerError(null);
-    try {
-      const response = await fetch(`${API_BASE_URL}/telecallers/all`, {
-        headers: {
-          'Authorization': `Bearer ${localStorage.getItem('authToken')}`,
-          'Content-Type': 'application/json'
-        }
-      });
-      
-      if (!response.ok) {
-        throw new Error(`HTTP ${response.status}: ${response.statusText}`);
-      }
-      
-      const data = await response.json();
-      if (data.success) {
-        setTelecallers(data.data);
-      } else {
-        setTelecallerError(data.error || 'Failed to load telecallers');
-      }
-    } catch (error: any) {
-      setTelecallerError(error.message || 'Failed to load telecallers');
-    } finally {
-      setIsLoadingTelecallers(false);
-    }
-  };
-
-  // Toggle telecaller status
-  const toggleTelecallerStatus = async (id: number, currentStatus: boolean, name: string) => {
-    try {
-      const response = await fetch(`${API_BASE_URL}/telecallers/${id}`, {
-        method: 'PUT',
-        headers: {
-          'Authorization': `Bearer ${localStorage.getItem('authToken')}`,
-          'Content-Type': 'application/json'
-        },
-        body: JSON.stringify({ 
-          name: name,
-          is_active: !currentStatus 
-        })
-      });
-      
-      if (!response.ok) {
-        throw new Error(`HTTP ${response.status}: ${response.statusText}`);
-      }
-      
-      const data = await response.json();
-      if (data.success) {
-        setTelecallerSuccess(`Telecaller ${!currentStatus ? 'activated' : 'deactivated'} successfully`);
-        loadTelecallers(); // Refresh list
-        // Clear success message after 3 seconds
-        setTimeout(() => setTelecallerSuccess(null), 3000);
-      } else {
-        setTelecallerError(data.error || 'Failed to update telecaller');
-      }
-    } catch (error: any) {
-      setTelecallerError(error.message || 'Failed to update telecaller');
-    }
-  };
-
-  const updateSetting = (key: string, value: string) => {
-    setSettings(prev => ({
-      ...prev,
-      [key]: value
-    }));
-  };
-
-  const validateSettings = (settings: any) => {
-    const errors: any = {};
-    
-    // Brokerage % validation
-    if (!settings.brokeragePercent || isNaN(parseFloat(settings.brokeragePercent))) {
-      errors.brokeragePercent = 'Brokerage % is required and must be a number';
-    } else {
-      const value = parseFloat(settings.brokeragePercent);
-      if (value < 0 || value > 100) {
-        errors.brokeragePercent = 'Brokerage % must be between 0 and 100';
-      }
-    }
-    
-    // Rep Daily Cost validation
-    if (!settings.repDailyCost || isNaN(parseFloat(settings.repDailyCost))) {
-      errors.repDailyCost = 'Rep Daily Cost is required and must be a number';
-    } else {
-      const value = parseFloat(settings.repDailyCost);
-      if (value < 0) {
-        errors.repDailyCost = 'Rep Daily Cost must be positive';
-      }
-    }
-    
-    // Expected Conversion % validation
-    if (!settings.expectedConversion || isNaN(parseFloat(settings.expectedConversion))) {
-      errors.expectedConversion = 'Expected Conversion % is required and must be a number';
-    } else {
-      const value = parseFloat(settings.expectedConversion);
-      if (value < 0 || value > 100) {
-        errors.expectedConversion = 'Expected Conversion % must be between 0 and 100';
-      }
-    }
-    
-    // Premium Growth % validation
-    if (!settings.premiumGrowth || isNaN(parseFloat(settings.premiumGrowth))) {
-      errors.premiumGrowth = 'Premium Growth % is required and must be a number';
-    } else {
-      const value = parseFloat(settings.premiumGrowth);
-      if (value < 0 || value > 100) {
-        errors.premiumGrowth = 'Premium Growth % must be between 0 and 100';
-      }
-    }
-    
-    return errors;
-  };
-
-  const handleSave = async () => {
-    try {
-      setIsLoading(true);
-      setError(null);
-      setSuccess(null);
-      
-      // Validate settings
-      const validationErrors = validateSettings(settings);
-      if (Object.keys(validationErrors).length > 0) {
-        setValidationErrors(validationErrors);
-        return;
-      }
-      
-      // Save settings
-      const response = await DualStorageService.saveSettings(settings);
-      
-      if (response.success) {
-        setSuccess(`Settings saved successfully! (${response.source || 'Saved'})`);
-        setHasChanges(false);
-        setValidationErrors({});
-        setDataSource(response.source || 'Unknown');
-        
-        // Clear success message after 3 seconds
-        setTimeout(() => setSuccess(null), 3000);
-      } else {
-        setError(response.error || 'Failed to save settings');
-      }
-    } catch (error: any) {
-      setError(error.message || 'Failed to save settings');
-    } finally {
-      setIsLoading(false);
-    }
-  };
-
-  const handleReset = async () => {
-    try {
-      setIsLoading(true);
-      setError(null);
-      setSuccess(null);
-      
-      // Reset settings
-      const response = await DualStorageService.resetSettings();
-      
-      if (response.success) {
-        setSettings(response.data);
-        setHasChanges(false);
-        setValidationErrors({});
-        setSuccess(`Settings reset to defaults! (${response.source || 'Reset'})`);
-        setDataSource(response.source || 'Unknown');
-        
-        // Clear success message after 3 seconds
-        setTimeout(() => setSuccess(null), 3000);
-      } else {
-        setError(response.error || 'Failed to reset settings');
-      }
-    } catch (error: any) {
-      setError(error.message || 'Failed to reset settings');
-    } finally {
-      setIsLoading(false);
-    }
-  };
-
-  return (
-    <Card title="Business Settings" desc={`These drive calculations in dashboards (Data Source: ${dataSource || 'Loading...'})`}>
-      {/* Error/Success Messages */}
-      {error && (
-        <div className="mb-4 p-3 bg-red-50 border border-red-200 rounded-lg">
-          <div className="text-sm text-red-800">{error}</div>
-        </div>
-      )}
-      
-      {success && (
-        <div className="mb-4 p-3 bg-green-50 border border-green-200 rounded-lg">
-          <div className="text-sm text-green-800">{success}</div>
-        </div>
-      )}
-      
-      <div className="grid grid-cols-1 md:grid-cols-2 gap-4">
-        <LabeledInput 
-          label="Brokerage %" 
-          hint="% of GWP that we earn"
-          value={settings.brokeragePercent}
-          onChange={(value) => updateSetting('brokeragePercent', value)}
-          error={validationErrors.brokeragePercent}
-        />
-        <LabeledInput 
-          label="Rep Daily Cost (₹)" 
-          hint="salary + incentives + telephony + tools / working days"
-          value={settings.repDailyCost}
-          onChange={(value) => updateSetting('repDailyCost', value)}
-          error={validationErrors.repDailyCost}
-        />
-        <LabeledInput 
-          label="Expected Conversion %" 
-          hint="for valuing backlog"
-          value={settings.expectedConversion}
-          onChange={(value) => updateSetting('expectedConversion', value)}
-          error={validationErrors.expectedConversion}
-        />
-        <LabeledInput 
-          label="Premium Growth %" 
-          hint="for LTV estimates later"
-          value={settings.premiumGrowth}
-          onChange={(value) => updateSetting('premiumGrowth', value)}
-          error={validationErrors.premiumGrowth}
-        />
-      </div>
-      
-      <div className="flex gap-3 mt-4">
-        <button 
-          onClick={handleSave}
-          disabled={isLoading || !hasChanges}
-          className="px-4 py-2 rounded-xl bg-zinc-900 text-white disabled:opacity-50 disabled:cursor-not-allowed"
-        >
-          {isLoading ? 'Saving...' : 'Save Settings'}
-        </button>
-        <button 
-          onClick={handleReset}
-          disabled={isLoading}
-          className="px-4 py-2 rounded-xl bg-white border disabled:opacity-50"
-        >
-          Reset
-        </button>
-      </div>
-
-      {/* Telecaller Management Section */}
-      <div className="mt-8 pt-6 border-t border-gray-200">
-        <h3 className="text-lg font-semibold mb-4">Telecaller Status Management</h3>
-        
-        {/* Telecaller Error/Success Messages */}
-        {telecallerError && (
-          <div className="mb-4 p-3 bg-red-50 border border-red-200 rounded-lg">
-            <div className="text-sm text-red-800">{telecallerError}</div>
-          </div>
-        )}
-        
-        {telecallerSuccess && (
-          <div className="mb-4 p-3 bg-green-50 border border-green-200 rounded-lg">
-            <div className="text-sm text-green-800">{telecallerSuccess}</div>
-          </div>
-        )}
-        
-        {/* Search Input */}
-        <div className="mb-4">
-          <input
-            type="text"
-            placeholder="Search telecaller by name..."
-            value={telecallerSearch}
-            onChange={(e) => setTelecallerSearch(e.target.value)}
-            className="w-full p-2 border border-gray-300 rounded-lg focus:ring-2 focus:ring-blue-500 focus:border-blue-500"
-          />
-        </div>
-        
-        {/* Telecaller List */}
-        <div className="space-y-2">
-          {telecallers
-            .filter(telecaller => 
-              telecaller.name.toLowerCase().includes(telecallerSearch.toLowerCase())
-            )
-            .map(telecaller => (
-              <div key={telecaller.id} className="flex items-center justify-between p-3 border border-gray-200 rounded-lg hover:bg-gray-50">
-                <div className="flex-1">
-                  <div className="font-medium text-gray-900">{telecaller.name}</div>
-                  <div className="text-sm text-gray-500">
-                    {telecaller.policy_count} policies • 
-                    Created: {new Date(telecaller.created_at).toLocaleDateString()}
-                  </div>
-                </div>
-                <div className="flex items-center gap-3">
-                  <span className={`px-2 py-1 rounded-full text-xs font-medium ${
-                    telecaller.is_active 
-                      ? 'bg-green-100 text-green-800' 
-                      : 'bg-red-100 text-red-800'
-                  }`}>
-                    {telecaller.is_active ? 'Active' : 'Inactive'}
-                  </span>
-                  <button
-                    onClick={() => toggleTelecallerStatus(telecaller.id, telecaller.is_active, telecaller.name)}
-                    disabled={isLoadingTelecallers}
-                    className={`px-3 py-1 rounded text-sm font-medium ${
-                      telecaller.is_active 
-                        ? 'bg-red-500 text-white hover:bg-red-600' 
-                        : 'bg-green-500 text-white hover:bg-green-600'
-                    } disabled:opacity-50`}
-                  >
-                    {telecaller.is_active ? 'Deactivate' : 'Activate'}
-                  </button>
-                </div>
-              </div>
-            ))}
-        </div>
-        
-        {/* Empty State */}
-        {telecallers.length === 0 && !isLoadingTelecallers && (
-          <div className="text-center py-8 text-gray-500">
-            No telecallers found.
-          </div>
-        )}
-        
-        {/* Loading State */}
-        {isLoadingTelecallers && (
-          <div className="text-center py-8 text-gray-500">
-            Loading telecallers...
-          </div>
-        )}
-        
-        {/* No Results */}
-        {telecallerSearch.length >= 2 && telecallers.filter(telecaller => 
-          telecaller.name.toLowerCase().includes(telecallerSearch.toLowerCase())
-        ).length === 0 && !isLoadingTelecallers && (
-          <div className="text-center py-4 text-gray-500">
-            No telecallers found matching "{telecallerSearch}"
-          </div>
-        )}
-      </div>
-    </Card>
-  )
-}
-
-// ---------- KPI DASHBOARD ----------
-function PageKPIs() {
-  const cache = useCache();
-  const { settings } = useSettings();
-  const [kpiData, setKpiData] = useState<any>(null);
-  const [dataSource, setDataSource] = useState<string>('');
-
-  useEffect(() => {
-    const loadKPIData = async () => {
-      const cacheKey = 'kpi-data';
-      const maxAge = 3 * 60 * 1000; // 3 minutes cache
-      
-      // Check cache first
-      const cached = cache.getCache(cacheKey);
-      if (cached && !cache.shouldRefresh(cacheKey, maxAge)) {
-        setKpiData(cached.data);
-        setDataSource(cached.source);
-        return;
-      }
-      
-      try {
-        // Use dual storage pattern: S3 → Database → Mock Data
-        const response = await DualStorageService.getDashboardMetrics();
-        
-        if (response.success) {
-          setKpiData(response.data);
-          setDataSource(response.source);
-          
-          // Cache the data
-          cache.setCache(cacheKey, response.data, response.source);
-          
-          if (ENABLE_DEBUG) {
-          }
-        }
-      } catch (error) {
-        console.error('Failed to load KPI data:', error);
-        setDataSource('MOCK_DATA');
-      }
-    };
-    
-    loadKPIData();
-  }, [cache]);
-
-  // Use ONLY real data from backend - no hardcoded assumptions
-  const totalPolicies = kpiData?.basicMetrics?.totalPolicies || 0;
-  const totalLeads = kpiData?.total_leads || Math.round(totalPolicies * 1.2); // Estimate from policies
-  const totalConverted = kpiData?.total_converted || totalPolicies;
-  const sumGWP = kpiData?.basicMetrics?.totalGWP || 0;
-  const sumNet = kpiData?.basicMetrics?.netRevenue || 0;
-  const totalBrokerage = kpiData?.basicMetrics?.totalBrokerage || 0;
-  const totalCashback = kpiData?.basicMetrics?.totalCashback || 0;
-
-  // Use settings for calculations
-  const brokeragePercent = parseFloat(settings.brokeragePercent) / 100;
-  const repDailyCost = parseFloat(settings.repDailyCost);
-  const expectedConversion = parseFloat(settings.expectedConversion) / 100;
-  const premiumGrowth = parseFloat(settings.premiumGrowth) / 100;
-
-  // Use backend KPI calculations if available, otherwise calculate from real data with settings
-  const backendKPIs = kpiData?.kpis || {};
-  const conversionRate = parseFloat(backendKPIs.conversionRate) || (totalConverted/(totalLeads||1))*100;
-  const lossRatio = parseFloat(backendKPIs.lossRatio) || (sumGWP > 0 ? (totalCashback / sumGWP) * 100 : 0);
-  const expenseRatio = parseFloat(backendKPIs.expenseRatio) || (sumGWP > 0 ? ((totalBrokerage - totalCashback) / sumGWP) * 100 : 0);
-  const combinedRatio = parseFloat(backendKPIs.combinedRatio) || (lossRatio + expenseRatio);
-
-  // Calculate settings-based metrics
-  const calculatedBrokerage = sumGWP * brokeragePercent;
-  const expectedBacklogValue = (totalLeads - totalConverted) * expectedConversion * (sumGWP / (totalConverted || 1));
-  const projectedLTV = (sumGWP / (totalConverted || 1)) * Math.pow(1 + premiumGrowth, 3); // 3-year projection
-
-  // Calculate real metrics from actual data (no hardcoded assumptions)
-  const ARPA = totalConverted > 0 ? sumNet / totalConverted : 0;
-  const lifetimeMonths = 24; // Industry standard assumption
-  const CLV = ARPA * lifetimeMonths;
-  
-  // For metrics that require business data not available in backend, show "N/A" or calculate from available data
-  const costPerLead = totalLeads > 0 ? 0 : 0; // No marketing spend data available
-  const CAC = totalConverted > 0 ? 0 : 0; // No cost data available
-  const LTVtoCAC = CAC > 0 ? CLV / CAC : 0;
-  
-  // Use real trend data for growth calculation if available
-  const trendData = kpiData?.dailyTrend || [];
-  const revenueGrowthRate = trendData.length > 1 ? 
-    ((trendData[trendData.length-1]?.gwp - trendData[0]?.gwp) / (trendData[0]?.gwp || 1)) * 100 : 0;
-
-  // For metrics without real data, show "N/A" instead of mock values
-  const retentionRate = "N/A"; // No retention data available
-  const churnRate = "N/A"; // No churn data available
-  const upsellRate = "N/A"; // No upsell data available
-  const NPS = "N/A"; // No NPS data available
-  const marketingROI = "N/A"; // No marketing spend data available
-
-  return (
-    <>
-      <div className="grid grid-cols-1 gap-6">
-        {/* Acquisition */}
-        <Card title="Acquisition" desc={`Real metrics from backend data (Data Source: ${dataSource || 'Loading...'})`}>
-          <div className="grid grid-cols-1 md:grid-cols-4 gap-3">
-            <Tile label="Conversion Rate" info="(% leads → sales)" value={pct(conversionRate)} sub={`${totalConverted}/${totalLeads} deals`}/>
-            <Tile label="Cost per Lead" info="(₹ spend ÷ leads)" value={fmtINR(costPerLead)} sub="No marketing data available"/>
-            <Tile label="CAC" info="(Cost to acquire 1 sale)" value={fmtINR(CAC)} sub="No cost data available"/>
-            <Tile label="Revenue Growth" info="(% vs start of period)" value={pct(revenueGrowthRate)} sub="Based on trend data"/>
-          </div>
-        </Card>
-
-        {/* Value & Retention */}
-        <Card title="Value & Retention" desc="Real metrics from backend data">
-          <div className="grid grid-cols-1 md:grid-cols-5 gap-3">
-            <Tile label="ARPA" info="(avg revenue per account)" value={fmtINR(ARPA)} sub="Based on net revenue"/>
-            <Tile label="Retention" info="(% customers kept)" value={pct(retentionRate)} sub="No retention data available"/>
-            <Tile label="Churn" info="(100 − retention)" value={pct(churnRate)} sub="No churn data available"/>
-            <Tile label="CLV (approx)" info="(ARPA × lifetime months)" value={fmtINR(CLV)} sub={`${lifetimeMonths} mo industry standard`} />
-            <Tile label="LTV/CAC" info= "(value per customer ÷ cost)" value={typeof LTVtoCAC === 'string' ? LTVtoCAC : `${LTVtoCAC.toFixed(2)}×`} sub="No cost data available"/>
-          </div>
-        </Card>
-
-        {/* Insurance Health */}
-        <Card title="Insurance Health" desc="Real ratios from backend data">
-          <div className="grid grid-cols-1 md:grid-cols-3 gap-3">
-            <Tile label="Loss Ratio" info="(cashback ÷ premium)" value={pct(lossRatio)} sub={`Cashback ${fmtINR(totalCashback)}`}/>
-            <Tile label="Expense Ratio" info="(brokerage - cashback) ÷ premium" value={pct(expenseRatio)} sub={`Net brokerage ${fmtINR(totalBrokerage - totalCashback)}`}/>
-            <Tile label="Combined Ratio" info="(loss + expense)" value={pct(combinedRatio)} sub="Sum of above ratios"/>
-          </div>
-        </Card>
-
-        {/* Sales Quality */}
-        <Card title="Sales Quality" desc="Metrics requiring additional data sources">
-          <div className="grid grid-cols-1 md:grid-cols-3 gap-3">
-            <Tile label="Upsell/Cross-sell" info="(% with extra cover)" value={pct(upsellRate)} sub="No upsell data available"/>
-            <Tile label="NPS" info="(promoters − detractors)" value={pct(NPS)} sub="No survey data available"/>
-            <Tile label="Marketing ROI" info="((Rev−Spend) ÷ Spend)" value={pct(marketingROI)} sub="No marketing spend data available"/>
-          </div>
-        </Card>
-
-        {/* Settings-Based Calculations */}
-        <Card title="Business Projections" desc="Calculations based on current settings">
-          <div className="grid grid-cols-1 md:grid-cols-4 gap-3">
-            <Tile label="Expected Brokerage" info={`(${settings.brokeragePercent}% of GWP)`} value={fmtINR(calculatedBrokerage)} sub={`${settings.brokeragePercent}% of ${fmtINR(sumGWP)}`}/>
-            <Tile label="Backlog Value" info={`(${settings.expectedConversion}% conversion)`} value={fmtINR(expectedBacklogValue)} sub={`${totalLeads - totalConverted} pending leads`}/>
-            <Tile label="3-Year LTV" info={`(${settings.premiumGrowth}% growth)`} value={fmtINR(projectedLTV)} sub="Projected customer value"/>
-            <Tile label="Daily Rep Cost" info="(per representative)" value={fmtINR(repDailyCost)} sub="From settings"/>
-          </div>
-        </Card>
-      </div>
-    </>
-  )
-}
-
-// ---------- DEV/TESTS ----------
-function PageTests() {
-  // Simple run-time tests for core form math (no framework)
-  type Case = { name: string; total: number; pct?: number; amt?: number; expectAmt?: number; expectPct?: number };
-  const cases: Case[] = [
-    { name: "pct→amt", total: 10000, pct: 10, expectAmt: 1000 },
-    { name: "amt→pct", total: 20000, amt: 500, expectPct: 2.5 },
-    { name: "zero-total", total: 0, pct: 10, expectAmt: 0 },
-  ];
-  const results = cases.map(c => {
-    const calcAmt = c.pct != null ? Math.round((c.total * c.pct) / 100) : (c.amt ?? 0);
-    const calcPct = c.amt != null && c.total > 0 ? +( (c.amt / c.total) * 100 ).toFixed(1) : (c.pct ?? 0);
-    const passAmt = c.expectAmt == null || c.expectAmt === calcAmt;
-    const passPct = c.expectPct == null || c.expectPct === calcPct;
-    return { ...c, calcAmt, calcPct, pass: passAmt && passPct };
-  });
-  const allPass = results.every(r => r.pass);
-  return (
-    <Card title="Dev/Test" desc="Lightweight checks for cashback math">
-      <div className="text-sm mb-2">Overall: {allPass ? <span className="text-emerald-700">✅ PASS</span> : <span className="text-rose-700">❌ FAIL</span>}</div>
-      <div className="overflow-auto">
-        <table className="w-full text-sm">
-          <thead>
-            <tr className="text-left text-zinc-500">
-              <th className="py-2">Case</th><th>Total</th><th>Input %</th><th>Input ₹</th><th>Calc ₹</th><th>Calc %</th><th>Expected ₹</th><th>Expected %</th><th>Result</th>
-            </tr>
-          </thead>
-          <tbody>
-            {results.map((r,i)=> (
-              <tr key={i} className="border-t">
-                <td className="py-2">{r.name}</td>
-                <td>{r.total}</td>
-                <td>{r.pct ?? "—"}</td>
-                <td>{r.amt ?? "—"}</td>
-                <td>{r.calcAmt}</td>
-                <td>{r.calcPct}</td>
-                <td>{r.expectAmt ?? "—"}</td>
-                <td>{r.expectPct ?? "—"}</td>
-                <td>{r.pass ? "✅" : "❌"}</td>
-              </tr>
-            ))}
-          </tbody>
-        </table>
-      </div>
-    </Card>
-  );
-}
-
-function NicsanCRMMock() {
-  const [user, setUser] = useState<{name:string; email?:string; role:"ops"|"founder"}|null>(() => {
-    // Initialize user from localStorage to prevent login loop
-    try {
-      const savedUser = localStorage.getItem('nicsan-crm-user');
-      return savedUser ? JSON.parse(savedUser) : null;
-    } catch {
-      return null;
-    }
-  });
-  const [tab, setTab] = useState<"ops"|"founder">("ops");
-  const [opsPage, setOpsPage] = useState("upload");
-  const [founderPage, setFounderPage] = useState("overview");
-  // const [backendStatus, setBackendStatus] = useState<any>(null);
-
-  // Persist user state to localStorage
-  useEffect(() => {
-    if (user) {
-      localStorage.setItem('nicsan-crm-user', JSON.stringify(user));
-    } else {
-      localStorage.removeItem('nicsan-crm-user');
-    }
-  }, [user]);
-
-  // Check backend status on component mount
-  useEffect(() => {
-    const checkBackendStatus = async () => {
-      // const status = DualStorageService.getEnvironmentInfo();
-      // setBackendStatus(status);
-=======
   // Check backend status on component mount
   useEffect(() => {
     const checkBackendStatus = async () => {
       const status = DualStorageService.getEnvironmentInfo();
       setBackendStatus(status);
->>>>>>> 3f08b1d8
       
       if (ENABLE_DEBUG) {
       }
