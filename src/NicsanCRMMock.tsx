import React, { useMemo, useState, useEffect } from "react";
import { Upload, FileText, CheckCircle2, Table2, Settings, LayoutDashboard, Users, BarChart3, BadgeInfo, LogOut, SlidersHorizontal, TrendingUp, RefreshCw, CreditCard, Lock } from "lucide-react";
// import { ResponsiveContainer, CartesianGrid, BarChart, Bar, Legend, Area, AreaChart, XAxis, YAxis, Tooltip } from "recharts";
import { authUtils } from './services/api';
// import { policiesAPI } from './services/api';
import DualStorageService from './services/dualStorageService';
import CrossDeviceSyncDemo from './components/CrossDeviceSyncDemo';
import PageExplorer from './pages/founders/SalesExplorer/PageExplorer';
import PageLeaderboard from './pages/founders/RepLeaderboard/PageLeaderboard';
import PageSources from './pages/founders/DataSource/DataSource';
import PagePayments from './pages/founders/Payments/Payments';
import PageOverview from './pages/founders/CompanyOverview/CompanyOverview';
import PageFounderSettings from './pages/founders/Settings/Settings';
import PageKPIs from './pages/founders/KPIDashboard/KPIDashboard';
import PageTests from './pages/founders/DevTest/DevTest';
import PageReview from './pages/operations/ReviewConfirm/ReviewConfirm';
import PageManualGrid from './pages/operations/GridEntry/GridEntry';
import PagePolicyDetail from './pages/operations/PolicyDetail/PolicyDetail';
import PageManualForm from './pages/operations/ManualForm/ManualForm';
import PageUpload from './pages/operations/PDFUpload/PDFUpload';
import { SettingsProvider } from './contexts/SettingsContext';
// import jsPDF from 'jspdf';
// import autoTable from 'jspdf-autotable';

// Extend jsPDF type to include autoTable
// declare module 'jspdf' {
//   interface jsPDF {
//     autoTable: (options: any) => jsPDF;
//   }
// }

// Environment variables
const ENABLE_DEBUG = import.meta.env.VITE_ENABLE_DEBUG_LOGGING === 'true';
const ENABLE_MOCK_DATA = import.meta.env.VITE_ENABLE_MOCK_DATA === 'true';
// ---------- AUTH ----------
function LoginPage({ onLogin }: { onLogin: (user: { name: string; email: string; role: "ops" | "founder" }) => void }) {
  const [email, setEmail] = useState("");
  const [password, setPassword] = useState("");

  const [isLoading, setIsLoading] = useState(false);
  const [error, setError] = useState("");

  const handleLogin = async () => {
    if (!email || !password) {
      setError("Please enter both email and password");
      return;
    }

    setIsLoading(true);
    setError("");

    try {
      // Use smart API service with mock fallback
      const response = await DualStorageService.login({ email, password });
      
      
      if (response.success && response.data) {
        const { token, user: userData } = response.data;
        
        
        if (!token) {
          setError('No token received from server');
          return;
        }
        
        // Store token and user data
        
        try {
          // Try authUtils first
          authUtils.setToken(token);
        } catch (error) {
          console.error('🔍 authUtils.setToken failed:', error);
        }
        
        try {
          // Also store directly to verify
          localStorage.setItem('authToken', token);
        } catch (error) {
          console.error('🔍 Direct localStorage storage failed:', error);
        }
        
        // Call onLogin with real user data
        onLogin({ 
          name: userData?.name || email.split('@')[0] || 'User', 
          email: userData?.email || email, 
          role: userData?.role || 'ops' 
        });
      } else {
        setError(response.error || 'Login failed');
      }
    } catch (error) {
      setError(error instanceof Error ? error.message : 'Login failed');
    } finally {
      setIsLoading(false);
    }
  };

  return (
    <div className="min-h-screen grid place-items-center bg-zinc-50 p-6">
      <div className="w-full max-w-md bg-white rounded-2xl border border-zinc-100 shadow-sm p-6">
        <div className="flex items-center gap-2 text-lg font-semibold mb-1"><Lock className="w-5 h-5"/> Nicsan CRM v1</div>
        
        
        {error && (
          <div className="mb-4 p-3 bg-red-100 text-red-700 rounded-lg text-sm">
            {error}
          </div>
        )}
        
        <label className="block mb-3">
          <div className="text-xs text-zinc-600 mb-1">Email</div>
          <input 
            value={email} 
            onChange={e=>setEmail(e.target.value)} 
            className="w-full rounded-xl border border-zinc-300 px-3 py-2 focus:outline-none focus:ring-2 focus:ring-indigo-200" 
            placeholder="Enter your email"
            disabled={isLoading}
          />
        </label>
        <label className="block mb-4">
          <div className="text-xs text-zinc-600 mb-1">Password</div>
          <input 
            type="password" 
            value={password} 
            onChange={e=>setPassword(e.target.value)} 
            className="w-full rounded-xl border border-zinc-300 px-3 py-2 focus:outline-none focus:ring-2 focus:ring-indigo-200" 
            placeholder="••••••••"
            disabled={isLoading}
          />
        </label>
        
        <button 
          onClick={handleLogin} 
          disabled={isLoading}
          className="w-full px-4 py-2 rounded-xl bg-zinc-900 text-white disabled:opacity-50 disabled:cursor-not-allowed"
        >
          {isLoading ? 'Signing in...' : 'Sign in'}
        </button>
        
        
      </div>
    </div>
  )
}

// ---------- LAYOUT ----------
function TopTabs({ tab, setTab, user, onLogout }: { tab: "ops" | "founder"; setTab: (t: "ops" | "founder") => void; user: {name:string; role:"ops"|"founder"}; onLogout: ()=>void }) {
  const founderDisabled = user.role !== 'founder';
  return (
    <div className="w-full border-b border-zinc-200 bg-white sticky top-0 z-40">
      <div className="max-w-7xl mx-auto px-4 py-3 flex items-center gap-3">
        <div className="text-xl font-semibold">Nicsan CRM v1</div>
        <div className="ml-auto flex items-center gap-2">
          <div className="rounded-xl bg-zinc-100 p-1 flex gap-2">
            <button onClick={() => setTab("ops")} className={`px-4 py-2 rounded-lg text-sm ${tab === "ops" ? "bg-white shadow" : "text-zinc-600"}`}>Operations</button>
            <button onClick={() => !founderDisabled && setTab("founder")} className={`px-4 py-2 rounded-lg text-sm ${tab === "founder" ? "bg-white shadow" : founderDisabled?"text-zinc-300 cursor-not-allowed":"text-zinc-600"}`}>Founder</button>
          </div>
          <div className="text-sm text-zinc-600 px-2 py-1 rounded-lg bg-zinc-100">{user.name} · {user.role.toUpperCase()}</div>
          <button onClick={onLogout} className="px-3 py-2 rounded-lg border flex items-center gap-2"><LogOut className="w-4 h-4"/> Logout</button>
        </div>
      </div>
    </div>
  )
}

function Shell({ sidebar, children }: { sidebar: React.ReactNode; children: React.ReactNode }) {
  return (
    <div className="max-w-7xl mx-auto w-full px-4 py-6 grid grid-cols-12 gap-6">
      <aside className="col-span-12 lg:col-span-3 space-y-3">{sidebar}</aside>
      <main className="col-span-12 lg:col-span-9 space-y-6">{children}</main>
    </div>
  )
}

function Card({ title, desc, children, actions }: { title: string; desc?: string; children?: React.ReactNode; actions?: React.ReactNode }) {
  return (
    <div className="bg-white rounded-2xl shadow-sm border border-zinc-100 p-4">
      <div className="flex items-start gap-3 mb-3">
        <div className="font-semibold text-zinc-900">{title}</div>
        {desc && (
          <div className="text-xs text-zinc-500 flex items-center gap-1"><BadgeInfo className="w-4 h-4"/>{desc}</div>
        )}
        <div className="ml-auto">{actions}</div>
      </div>
      {children}
    </div>
  )
}


// ---------- OPS ----------
function OpsSidebar({ page, setPage }: { page: string; setPage: (p: string) => void }) {
  const items = [
    { id: "upload", label: "PDF Upload", icon: Upload },
    { id: "review", label: "Review & Confirm", icon: FileText },
    { id: "manual-form", label: "Manual Form", icon: CheckCircle2 },
    { id: "manual-grid", label: "Grid Entry", icon: Table2 },
    { id: "policy-detail", label: "Policy Detail", icon: FileText },
    { id: "sync-demo", label: "Cross-Device Sync", icon: RefreshCw },
    { id: "settings", label: "Settings", icon: Settings },
  ]
  return (
    <div className="bg-white rounded-2xl border border-zinc-100 p-2 sticky top-20">
      {items.map(({ id, label, icon: Icon }) => (
        <button key={id} onClick={() => setPage(id)} className={`w-full flex items-center gap-3 px-3 py-2 rounded-xl text-sm ${page===id?"bg-zinc-900 text-white":"hover:bg-zinc-100"}`}>
          <Icon className="w-4 h-4"/> {label}
        </button>
      ))}
      <div className="px-3 pt-2 text-[11px] text-zinc-500">
        Tip: <kbd>Tab</kbd>/<kbd>Shift+Tab</kbd> move · <kbd>Ctrl+S</kbd> save · <kbd>Ctrl+Enter</kbd> save & next
      </div>
    </div>
  )
}




export function AutocompleteInput({ 
  label, 
  placeholder, 
  hint, 
  required, 
  value, 
  onChange, 
  error, 
  getSuggestions,
  onAddNew,
  showAddNew = false
}: { 
  label: string; 
  placeholder?: string; 
  hint?: string; 
  required?: boolean; 
  value?: any; 
  onChange?: (v:any)=>void;
  error?: string;
  getSuggestions?: (input: string) => Promise<string[]>;
  onAddNew?: (value: string) => void;
  showAddNew?: boolean;
}) {
  const [suggestions, setSuggestions] = useState<string[]>([]);
  const [showSuggestions, setShowSuggestions] = useState(false);
  const [isLoading, setIsLoading] = useState(false);
  const [showAddNewOption, setShowAddNewOption] = useState(false);

  // Debounced suggestions loading
  const debouncedGetSuggestions = useMemo(
    () => {
      let timeoutId: NodeJS.Timeout;
      return (input: string) => {
        clearTimeout(timeoutId);
        timeoutId = setTimeout(async () => {
          if (input.length >= 2 && getSuggestions) {
            setIsLoading(true);
            try {
              const newSuggestions = await getSuggestions(input);
              setSuggestions(newSuggestions);
              setShowSuggestions(true);
              
              // Show "Add New" option if no suggestions found
              setShowAddNewOption(newSuggestions.length === 0 && showAddNew);
            } catch (error) {
              console.warn('Failed to get suggestions:', error);
              setSuggestions([]);
              setShowAddNewOption(showAddNew);
            } finally {
              setIsLoading(false);
            }
          } else {
            setSuggestions([]);
            setShowSuggestions(false);
            setShowAddNewOption(false);
          }
        }, 300);
      };
    },
    [getSuggestions, showAddNew]
  );

  const handleInputChange = (inputValue: string) => {
    onChange && onChange(inputValue);
    debouncedGetSuggestions(inputValue);
  };

  const handleSuggestionClick = (suggestion: string) => {
    onChange && onChange(suggestion);
    setShowSuggestions(false);
    setShowAddNewOption(false);
  };

  const handleAddNew = () => {
    if (onAddNew) {
      onAddNew(value);
    }
    setShowSuggestions(false);
    setShowAddNewOption(false);
  };

  const handleInputFocus = () => {
    if (value && value.length >= 2) {
      setShowSuggestions(suggestions.length > 0);
    }
  };

  const handleInputBlur = () => {
    // Delay hiding to allow click on suggestions
    setTimeout(() => setShowSuggestions(false), 200);
  };

  return (
    <div className="relative">
      <label className="block">
        <div className="text-xs text-blue-700 mb-1">
          {label} {required && <span className="text-rose-600">*</span>} {hint && <span className="text-[10px] text-zinc-400">({hint})</span>}
        </div>
        <input 
          value={value} 
          onChange={e => handleInputChange(e.target.value)}
          onFocus={handleInputFocus}
          onBlur={handleInputBlur}
          className={`w-full px-3 py-2 border rounded-lg text-sm focus:outline-none focus:ring-2 focus:ring-blue-200 ${
            error ? 'border-red-300 bg-red-50' : 'border-blue-300'
          }`} 
          placeholder={placeholder} 
        />
        {isLoading && (
          <div className="absolute right-3 top-8 text-blue-500">
            <div className="animate-spin rounded-full h-4 w-4 border-b-2 border-blue-500"></div>
          </div>
        )}
        {error && (
          <div className="text-xs text-red-600 mt-1">{error}</div>
        )}
      </label>
      
      {/* Enhanced dropdown with Add New option */}
      {showSuggestions && (suggestions.length > 0 || showAddNewOption) && (
        <div className="absolute z-10 mt-1 w-full bg-white border border-zinc-300 rounded-lg shadow-lg max-h-48 overflow-y-auto">
          {suggestions.map((suggestion, index) => (
            <div
              key={index}
              className="px-3 py-2 hover:bg-blue-50 cursor-pointer text-sm border-b border-zinc-100 last:border-b-0"
              onClick={() => handleSuggestionClick(suggestion)}
            >
              {suggestion}
            </div>
          ))}
          
          {/* Add New Telecaller Option */}
          {showAddNewOption && (
            <div
              className="px-3 py-2 hover:bg-green-50 cursor-pointer text-sm border-t border-zinc-200 bg-green-50 text-green-700 font-medium"
              onClick={handleAddNew}
            >
              ➕ Add '{value}' as new Telecaller
            </div>
          )}
        </div>
      )}
    </div>
  );
}


// Optimized manual form with QuickFill and two-way cashback cal
// ---------- FOUNDER ----------
function FounderSidebar({ page, setPage }: { page: string; setPage: (p: string) => void }) {
  const items = [
    { id: "overview", label: "Company Overview", icon: LayoutDashboard },
    { id: "kpis", label: "KPI Dashboard", icon: TrendingUp },
    { id: "leaderboard", label: "Rep Leaderboard", icon: Users },
    { id: "explorer", label: "Sales Explorer", icon: BarChart3 },
    { id: "sources", label: "Data Sources", icon: BarChart3 },
    { id: "payments", label: "Payments", icon: CreditCard },
    { id: "tests", label: "Dev/Test", icon: SlidersHorizontal },
    { id: "settings", label: "Settings", icon: Settings },
  ]
  return (
    <div className="bg-white rounded-2xl border border-zinc-100 p-2 sticky top-20">
      {items.map(({ id, label, icon: Icon }) => (
        <button key={id} onClick={() => setPage(id)} className={`w-full flex items-center gap-3 px-3 py-2 rounded-xl text-sm ${page===id?"bg-zinc-900 text-white":"hover:bg-zinc-100"}`}>
          <Icon className="w-4 h-4"/> {label}
        </button>
      ))}
      <div className="px-3 pt-2 text-[11px] text-zinc-500">Definitions in (brackets). Example: GWP = Gross Written Premium.</div>
    </div>
  )
}

// Demo data and helper functions removed - now using separate page components
function NicsanCRMMock() {
  const [user, setUser] = useState<{name:string; email?:string; role:"ops"|"founder"}|null>(null);
  const [tab, setTab] = useState<"ops"|"founder">("ops");
  const [opsPage, setOpsPage] = useState("upload");
  const [founderPage, setFounderPage] = useState("overview");
  const [backendStatus, setBackendStatus] = useState<any>(null);

<<<<<<< HEAD
  // Check backend status on component mount
  useEffect(() => {
    const checkBackendStatus = async () => {
      const status = DualStorageService.getEnvironmentInfo();
      setBackendStatus(status);
=======
  // Advanced validation engine with business rules
  const validateField = (fieldName: string, value: any, _context?: any) => {
    const errors: string[] = [];
    
    // Progressive validation - only validate touched fields or all fields in strict mode
    if (validationMode === 'progressive' && !fieldTouched[fieldName]) {
      return errors;
    }

    switch (fieldName) {
      case 'policyNumber':
        if (!value) {
          errors.push('Policy Number is required');
        } else if (!/^[A-Z0-9\-_/ ]{3,50}$/.test(value)) {
          errors.push('Policy Number must be 3-50 characters (letters, numbers, hyphens, underscores, forward slashes, spaces)');
        }
        break;
        
        case 'vehicleNumber':
          if (!value) {
            errors.push('Vehicle Number is required');
          } else {
            const cleanValue = value.replace(/\s/g, '');
            const traditionalPattern = /^[A-Z]{2}[0-9]{2}[A-Z]{1,2}[0-9]{4}$/;
            const bhSeriesPattern = /^[0-9]{2}BH[0-9]{4}[A-Z]{1,2}$/;
            if (!traditionalPattern.test(cleanValue) && !bhSeriesPattern.test(cleanValue)) {
              errors.push('Vehicle number must be in valid format (e.g., KA01AB1234 or 12BH1234AB)');
            }
          }
          break;
        
      case 'insurer':
        if (!value) {
          errors.push('Insurer (Company) is required');
        } else if (value.length < 3) {
          errors.push('Insurer name must be at least 3 characters');
        }
        break;
        
      case 'productType':
        if (!value) {
          errors.push('Product Type is required');
        }
        break;
        
      case 'vehicleType':
        if (!value) {
          errors.push('Vehicle Type is required');
        }
        break;
        
      case 'make':
        if (!value) {
          errors.push('Make is required');
        } else if (value.length < 2) {
          errors.push('Make must be at least 2 characters');
        }
        break;
        
      case 'model':
        if (!value) {
          errors.push('Model is required');
        } else if (value.length < 2) {
          errors.push('Model must be at least 2 characters');
        }
        break;
        
      case 'cc':
        if (!value) {
          errors.push('CC (engine size) is required');
        } else if (!/^\d{3,5}$/.test(value)) {
          errors.push('CC must be 3-5 digits');
        }
        break;
        
      case 'manufacturingYear':
        if (!value) {
          errors.push('Manufacturing Year is required');
        } else {
          const year = parseInt(value);
          const currentYear = new Date().getFullYear();
          if (isNaN(year) || year < 1990 || year > currentYear + 1) {
            errors.push(`Manufacturing Year must be between 1990 and ${currentYear + 1}`);
          }
        }
        break;
        
      case 'issueDate':
        if (!value) {
          errors.push('Issue Date is required');
        } else {
          const issueDate = new Date(value);
          const today = new Date();
          if (isNaN(issueDate.getTime()) || issueDate > today) {
            errors.push('Issue Date must be a valid date not in the future');
          }
        }
        break;
        
      case 'expiryDate':
        if (!value) {
          errors.push('Expiry Date is required');
        } else {
          const expiryDate = new Date(value);
          const issueDate = form.issueDate ? new Date(form.issueDate) : new Date();
          if (isNaN(expiryDate.getTime()) || expiryDate <= issueDate) {
            errors.push('Expiry Date must be after Issue Date');
          }
        }
        break;
        
      case 'idv':
        if (!value) {
          errors.push('IDV (₹) is required');
        } else {
          const idv = number(value);
          if (idv < 1000) {
            errors.push('IDV must be at least ₹1,000');
          } else if (idv > 100000000) {
            errors.push('IDV cannot exceed ₹10 crore');
          }
        }
        break;
        
      case 'discount':
        if (!value) {
          errors.push('Discount (%) is required');
        } else {
          const discount = number(value);
          if (discount < 0 || discount > 100) {
            errors.push('Discount must be between 0% and 100%');
          }
        }
        break;
        
      case 'netOd':
        if (!value) {
          errors.push('Net OD (₹) is required');
        } else {
          const netOd = number(value);
          if (netOd < 0 || netOd > 10000000) {
            errors.push('Net OD must be between ₹0 and ₹1 crore');
          }
        }
        break;
        
      case 'totalOd':
        if (!value) {
          errors.push('Total OD (₹) is required');
        } else {
          const totalOd = number(value);
          const netOd = number(form.netOd);
          if (totalOd < 0 || totalOd > 10000000) {
            errors.push('Total OD must be between ₹0 and ₹1 crore');
          } else if (totalOd < netOd) {
            errors.push('Total OD cannot be less than Net OD');
          }
        }
        break;
        
      case 'totalPremium':
        if (!value) {
          errors.push('Total Premium (₹) is required');
        } else {
          const totalPremium = number(value);
          if (totalPremium <= 0) {
            errors.push('Total Premium must be greater than ₹0');
          } else if (totalPremium > 10000000) {
            errors.push('Total Premium cannot exceed ₹1 crore');
          }
        }
        break;
        
      case 'customerPaid':
        if (!value) {
          errors.push('Customer Paid is required');
        } else if (value.length < 1) {
          errors.push('Customer Paid must be at least 1 character');
        } else if (value.length > 50) {
          errors.push('Customer Paid must be less than 50 characters');
        }
        break;
        
      // Brokerage validation removed - field is hidden
      // case 'brokerage':
      //   if (!value) {
      //     errors.push('Brokerage (₹) is required');
      //   } else {
      //     const brokerage = number(value);
      //     const totalPremium = number(form.totalPremium);
      //     if (brokerage < 0 || brokerage > 100000) {
      //       errors.push('Brokerage must be between ₹0 and ₹1 lakh');
      //     } else if (brokerage > totalPremium * 0.15) {
      //       errors.push('Brokerage cannot exceed 15% of Total Premium');
      //     }
      //   }
      //   break;
        
      case 'callerName':
        if (!value) {
          errors.push('Caller Name is required');
        } else if (value.length < 2) {
          errors.push('Caller Name must be at least 2 characters');
        }
        break;
        
      case 'mobile':
        if (!value) {
          errors.push('Mobile Number is required');
        } else if (!/^[6-9]\d{9}$/.test(value)) {
          errors.push('Mobile Number must be 10 digits starting with 6-9');
        }
        break;
        
      case 'rollover':
        if (!value) {
          errors.push('Rollover/Renewal is required');
        } else if (value.length < 3) {
          errors.push('Rollover/Renewal must be at least 3 characters');
        }
        break;
        
      case 'remark':
        if (!value) {
          errors.push('Remark is required');
        } else if (value.length < 5) {
          errors.push('Remark must be at least 5 characters');
        }
        break;
    }
    
    return errors;
  };

  // Cross-field validation
  const validateCrossFields = () => {
    const errors: string[] = [];
    
    // Premium validation
    const netPremium = number(form.netPremium);
    const totalPremium = number(form.totalPremium);
    const netOd = number(form.netOd);
    const totalOd = number(form.totalOd);
    
    if (netPremium > totalPremium) {
      errors.push('Net Premium cannot exceed Total Premium');
    }
    
    if (netOd > totalOd) {
      errors.push('Net OD cannot exceed Total OD');
    }
    
    // Enhanced cashback validation
    const cashbackPct = number(form.cashbackPct);
    const cashbackAmt = number(form.cashbackAmt);
    
    if (cashbackPct > 50) {
      errors.push('Cashback percentage cannot exceed 50%');
    }
    
    if (cashbackAmt > totalPremium * 0.5) {
      errors.push('Cashback amount cannot exceed 50% of Total Premium');
    }
    
    // Validate cashback consistency
    if (cashbackPct > 0 && cashbackAmt > 0) {
      const expectedAmt = (totalPremium * cashbackPct) / 100;
      const tolerance = totalPremium * 0.01; // 1% tolerance
      if (Math.abs(cashbackAmt - expectedAmt) > tolerance) {
        errors.push('Cashback amount and percentage are inconsistent');
      }
    }
    
    // Date validation
    if (form.issueDate && form.expiryDate) {
      const issueDate = new Date(form.issueDate);
      const expiryDate = new Date(form.expiryDate);
      const diffTime = expiryDate.getTime() - issueDate.getTime();
      const diffDays = Math.ceil(diffTime / (1000 * 60 * 60 * 24));
      
      if (diffDays < 30) {
        errors.push('Policy duration must be at least 30 days');
      }
      
      if (diffDays > 1095) {
        errors.push('Policy duration cannot exceed 3 years');
      }
    }
    
    return errors;
  };

  // Business rule validation
  const validateBusinessRules = () => {
    const errors: string[] = [];
    
    // NCB validation
    const ncb = number(form.ncb);
    if (ncb < 0 || ncb > 50) {
      errors.push('NCB must be between 0% and 50%');
    }
    
    // IDV vs Premium validation
    const idv = number(form.idv);
    const totalPremium = number(form.totalPremium);
    if (totalPremium > idv * 0.1) {
      errors.push('Total Premium cannot exceed 10% of IDV');
    }
    
    // Executive validation
    if (!form.executive) {
      errors.push('Executive name is required');
    } else if (form.executive.length < 2) {
      errors.push('Executive name must be at least 2 characters');
    }
    
    return errors;
  };

  // Get field-specific errors for progressive validation
  // const __getFieldErrors = (fieldName: string) => {
  //   if (validationMode === 'progressive' && !fieldTouched[fieldName]) {
  //     return [];
  //   }
  //   
  //   // For policy number, return async errors
  //   if (fieldName === 'policyNumber') {
  //     return asyncErrors[fieldName] || [];
  //   }
  //   
  //   // For other fields, return synchronous validation
  //   return validateField(fieldName, form[fieldName]);
  // };

  // Smart suggestions based on patterns
  // const __getSmartSuggestions = (fieldName: string) => {
  //   const suggestions: string[] = [];
  //   
  //   switch (fieldName) {
  //     case 'make':
  //       suggestions.push('Maruti', 'Hyundai', 'Honda', 'Tata', 'Mahindra', 'Toyota', 'Ford', 'Nissan');
  //       break;
  //     case 'model':
  //       if (form.make === 'Maruti') {
  //         suggestions.push('Swift', 'Dzire', 'Alto', 'WagonR', 'Baleno', 'Ertiga');
  //       } else if (form.make === 'Hyundai') {
  //         suggestions.push('i20', 'i10', 'Verna', 'Creta', 'Venue', 'Santro');
  //       }
  //       break;
  //     case 'insurer':
  //       suggestions.push('Tata AIG', 'ICICI Lombard', 'Bajaj Allianz', 'HDFC Ergo', 'Reliance General', 'Oriental Insurance');
  //       break;
  //     case 'callerName':
  //       return callerNames; // Real caller names from database
  //   }
  //   
  //   return suggestions;
  // };


  const handleVehicleNumberChange = async (vehicleNumber: string) => {
    set('vehicleNumber', vehicleNumber);
    
    if (vehicleNumber && vehicleNumber.length >= 4) {
      setIsSearching(true);
      try {
        const token = localStorage.getItem('authToken');
        const response = await fetch(`/api/policies/search/vehicle/${encodeURIComponent(vehicleNumber)}`, {
          headers: { 
            'Authorization': `Bearer ${token}`,
            'Content-Type': 'application/json'
          }
        });
        if (!response.ok) {
          throw new Error(`HTTP ${response.status}: ${response.statusText}`);
        }
        
        const data = await response.json();
        if (data.success) {
          setVehicleSearchResults(data.data || []);
        } else {
          setVehicleSearchResults([]);
        }
      } catch (error) {
        console.error('Vehicle search failed:', error);
        setVehicleSearchResults([]);
      } finally {
        setIsSearching(false);
      }
    } else {
      setVehicleSearchResults([]);
    }
  };

  // Load telecaller names on component mount
  useEffect(() => {
    const loadTelecallers = async () => {
      try {
        const response = await DualStorageService.getTelecallers();
        if (response.success && Array.isArray(response.data)) {
          const names = response.data
            .map((telecaller: any) => telecaller.name)
            .filter((name: string) => name && name !== 'Unknown');
          setCallerNames(names);
        }
      } catch (error) {
        console.error('Failed to load telecallers:', error);
      }
    };
    loadTelecallers();
  }, []);

  // Get filtered caller suggestions
  const getFilteredCallerSuggestions = async (input: string): Promise<string[]> => {
    if (!input || input.length < 2) return [];
    
    return callerNames.filter(name => 
      name.toLowerCase().includes(input.toLowerCase())
    );
  };

  // Handle adding new telecaller
  const handleAddNewTelecaller = async (name: string) => {
    try {
      const response = await DualStorageService.addTelecaller({
        name: name,
        email: '',
        phone: '',
        branch: 'Default Branch',
        is_active: true
      });
      
      if (response.success) {
        // Refresh caller names list
        const updatedCallers = await DualStorageService.getTelecallers();
        if (updatedCallers.success) {
          const names = updatedCallers.data
            .map((telecaller: any) => telecaller.name)
            .filter((name: string) => name && name !== 'Unknown');
          setCallerNames(names);
        }
      }
    } catch (error) {
      console.error('Failed to add new telecaller:', error);
    }
  };

  const quickFill = async () => {
    if (vehicleSearchResults.length > 0) {
      // Use most recent policy data (already sorted by created_at DESC)
      const lastPolicy = vehicleSearchResults[0];
      
      setForm((f: any) => ({
        ...f,
        insurer: (lastPolicy as any).insurer || f.insurer,
        productType: (lastPolicy as any).product_type || f.productType,
        vehicleType: (lastPolicy as any).vehicle_type || f.vehicleType,
        make: (lastPolicy as any).make || f.make,
        model: (lastPolicy as any).model || f.model,
        cc: (lastPolicy as any).cc || f.cc,
        manufacturingYear: (lastPolicy as any).manufacturing_year || f.manufacturingYear,
        idv: (lastPolicy as any).idv || f.idv,
        ncb: (lastPolicy as any).ncb || f.ncb,
        discount: (lastPolicy as any).discount || f.discount,
        netOd: (lastPolicy as any).net_od || f.netOd,
        ref: (lastPolicy as any).ref || f.ref,
        totalOd: (lastPolicy as any).total_od || f.totalOd,
        netPremium: (lastPolicy as any).net_premium || f.netPremium,
        totalPremium: (lastPolicy as any).total_premium || f.totalPremium,
        brokerage: (lastPolicy as any).brokerage || f.brokerage,
        cashback: (lastPolicy as any).cashback_amount || f.cashback,
        branch: (lastPolicy as any).branch || f.branch,
        rollover: (lastPolicy as any).rollover || f.rollover,
        callerName: (lastPolicy as any).caller_name || f.callerName,
        executive: (lastPolicy as any).executive || f.executive,
        opsExecutive: (lastPolicy as any).ops_executive || f.opsExecutive,
      }));
    } else {
      // Fallback to demo data if no search results
    setForm((f:any)=> ({ ...f,
      insurer: f.insurer || "Tata AIG",
      productType: f.productType || "Private Car",
      vehicleType: f.vehicleType || "Private Car",
      make: f.make || "Maruti",
      model: f.model || "Swift",
      cc: f.cc || "1197",
      manufacturingYear: f.manufacturingYear || "2021",
      idv: f.idv || "495000",
      ncb: f.ncb || "20",
      discount: f.discount || "0",
      netOd: f.netOd || "5400",
      ref: f.ref || "",
      totalOd: f.totalOd || "7200",
      netPremium: f.netPremium || "10800",
      totalPremium: f.totalPremium || "12150",
      brokerage: f.brokerage || "500",
      cashback: f.cashback || "600",
    }))
    }
  }

  // Form submission handlers
  const handleSave = async () => {
    await submitForm(false);
  };

  const handleSaveAndNew = async () => {
    await submitForm(true);
  };

  // Keyboard shortcuts
  useEffect(() => {
    const handleKeyDown = (e: KeyboardEvent) => {
      if (e.ctrlKey && e.key === 's') {
        e.preventDefault();
        handleSave();
      } else if (e.ctrlKey && e.key === 'Enter') {
        e.preventDefault();
        handleSaveAndNew();
      }
    };

    document.addEventListener('keydown', handleKeyDown);
    return () => document.removeEventListener('keydown', handleKeyDown);
  }, []);

  const submitForm = async (clearAfterSave: boolean) => {
    // Clear previous messages
    setSubmitMessage(null);
    
    // Validate required branch field
    if (!form.branch || form.branch.trim() === '') {
      setSubmitMessage({ type: 'error', message: 'Branch field is required! Please enter branch name.' });
      setIsSubmitting(false);
      return;
    }
    
    // Validate form
    if (errors.length > 0) {
      setSubmitMessage({ type: 'error', message: 'Please fix the errors before saving' });
      return;
    }

    setIsSubmitting(true);

    try {
      // Prepare data for API - including all fields
      const policyData = {
        policy_number: form.policyNumber,
        vehicle_number: form.vehicleNumber,
        insurer: form.insurer,
        product_type: form.productType || 'Private Car',
        vehicle_type: form.vehicleType || 'Private Car',
        make: form.make || 'Unknown',
        model: form.model || '',
        cc: form.cc || '',
        manufacturing_year: form.manufacturingYear || '',
        issue_date: form.issueDate || new Date().toISOString().split('T')[0],
        expiry_date: form.expiryDate || new Date(Date.now() + 365 * 24 * 60 * 60 * 1000).toISOString().split('T')[0],
        idv: (parseFloat(form.idv) || 0).toString(),
        ncb: (parseFloat(form.ncb) || 0).toString(),
        discount: (parseFloat(form.discount) || 0).toString(),
        net_od: (parseFloat(form.netOd) || 0).toString(),
        ref: form.ref || '',
        total_od: (parseFloat(form.totalOd) || 0).toString(),
        net_premium: (parseFloat(form.netPremium) || 0).toString(),
        total_premium: parseFloat(form.totalPremium).toString(),
        cashback_percentage: parseFloat(form.cashbackPct) || 0,
        cashback_amount: (parseFloat(form.cashbackAmt) || 0).toString(),
        customer_paid: form.customerPaid || '',
        customer_email: form.customerEmail || '',
        customer_cheque_no: form.customerChequeNo || '',
        our_cheque_no: form.ourChequeNo || '',
        executive: form.executive || 'Unknown',
        caller_name: form.callerName || 'Unknown',
        mobile: form.mobile || '0000000000',
        rollover: form.rollover || '',
        remark: form.remark || '',
        customer_name: form.customerName || '',
        branch: form.branch || '',
        brokerage: (parseFloat(form.brokerage) || 0).toString(),
        cashback: (parseFloat(form.cashback) || 0).toString(),
        payment_method: form.paymentMethod || 'INSURER',
        payment_sub_method: form.paymentSubMethod || '',
        source: 'MANUAL_FORM'
      };

      // Debug: Log the policy data being sent
      console.log('🔍 Manual Form - Policy data being sent:', policyData);

      // Submit to API
      const response = await DualStorageService.saveManualForm(policyData);
      
      // Debug: Log the response
      console.log('🔍 Manual Form - API Response:', response);
      console.log('🔍 Manual Form - Response success:', response?.success);
      console.log('🔍 Manual Form - Response data:', response?.data);
      
      if (response && response.success) {
        setSubmitMessage({ 
          type: 'success', 
          message: `Policy saved successfully! Policy ID: ${response.data?.id || 'N/A'}` 
        });
        
        if (clearAfterSave) {
          // Reset form for new entry
          setForm({
            insurer: "",
            productType: "",
            vehicleType: "",
            make: "",
            model: "",
            cc: "",
            manufacturingYear: "",
            policyNumber: "",
            vehicleNumber: "",
            issueDate: "",
            expiryDate: "",
            idv: "",
            ncb: "",
            discount: "",
            netOd: "",
            ref: "",
            totalOd: "",
            netPremium: "",
            totalPremium: "",
            cashbackPct: "",
            cashbackAmt: "",
            customerPaid: "",
            customerChequeNo: "",
            ourChequeNo: "",
            executive: "",
            callerName: "",
            mobile: "",
            rollover: "",
            remark: "",
            brokerage: "",
            cashback: "",
            customerName: "",
            branch: "",
          });
        }
      } else {
        setSubmitMessage({ 
          type: 'error', 
          message: response.error || 'Failed to save policy' 
        });
      }
    } catch (error) {
      setSubmitMessage({ 
        type: 'error', 
        message: error instanceof Error ? error.message : 'Unknown error occurred' 
      });
    } finally {
      setIsSubmitting(false);
    }
  };

  // State for async validation errors
  const [asyncErrors, setAsyncErrors] = useState<{[key: string]: string[]}>({});


  // Handle adding new telecaller

  // Comprehensive validation (synchronous part)
  const errors = useMemo(() => {
    const allErrors: string[] = [];
    
    // Field-level validation (synchronous only)
    Object.keys(form).forEach(field => {
      if (field !== 'policyNumber') { // Skip async fields
        const fieldErrors = validateField(field, form[field]);
        allErrors.push(...fieldErrors);
      }
    });
    
    // Cross-field validation
    const crossFieldErrors = validateCrossFields();
    allErrors.push(...crossFieldErrors);
    
    // Business rule validation
    const businessRuleErrors = validateBusinessRules();
    allErrors.push(...businessRuleErrors);
    
    // Add async errors
    Object.values(asyncErrors).forEach(fieldErrors => {
      allErrors.push(...fieldErrors);
    });
    
    // Log validation history for analytics
    if (allErrors.length > 0) {
      setValidationHistory(prev => [...prev, {
        timestamp: new Date().toISOString(),
        errors: allErrors,
        formData: { ...form }
      }]);
    }
    
    return allErrors;
  }, [form, fieldTouched, validationMode, asyncErrors]);

  // Async validation for policy number
  const validatePolicyNumberAsync = async (value: string) => {
    const errors: string[] = [];
    
    if (!value) {
      return errors;
    }
    
    if (!/^[A-Z0-9\-_/ ]{3,50}$/.test(value)) {
      return errors; // Format validation handled by sync validation
    }
    
    try {
      const response = await policiesAPI.checkDuplicate(value);
      if (response.success && response.data?.exists) {
        errors.push('Policy number already exists. Please use a different number.');
      }
    } catch (error) {
      console.warn('Policy number duplicate check failed:', error);
      // Don't add error if check fails - allow user to proceed
    }
    
    return errors;
  };

  // Handle async validation for policy number
  useEffect(() => {
    const validatePolicyNumber = async () => {
      if (form.policyNumber && fieldTouched.policyNumber) {
        try {
          const fieldErrors = await validatePolicyNumberAsync(form.policyNumber);
          setAsyncErrors(prev => ({
            ...prev,
            policyNumber: fieldErrors
          }));
        } catch (error) {
          console.warn('Policy number validation failed:', error);
        }
      }
    };

    const timeoutId = setTimeout(validatePolicyNumber, 500); // Debounce
    return () => clearTimeout(timeoutId);
  }, [form.policyNumber, fieldTouched.policyNumber]);

  return (
    <>
      <Card title="Manual Entry — Enterprise Validation Mode" desc="Comprehensive validation with business rules, progressive feedback, and data quality assurance">
        {/* Success/Error Messages */}
        {submitMessage && (
          <div className={`mb-4 p-3 rounded-xl text-sm ${
            submitMessage.type === 'success' 
              ? 'bg-green-100 text-green-800 border border-green-200' 
              : 'bg-red-100 text-red-800 border border-red-200'
          }`}>
            {submitMessage.message}
          </div>
        )}
        
        {/* Validation Mode Toggle */}
        <div className="mb-4 p-3 bg-blue-50 rounded-lg">
          <div className="flex items-center justify-between">
            <div className="text-sm font-medium text-blue-800">
              🎯 Validation Mode: {validationMode === 'progressive' ? 'Progressive (Validates as you type)' : 'Strict (Validates all fields)'}
            </div>
            <button 
              onClick={() => setValidationMode(prev => prev === 'progressive' ? 'strict' : 'progressive')}
              className="px-3 py-1 text-xs bg-blue-600 text-white rounded-lg hover:bg-blue-700"
            >
              Switch to {validationMode === 'progressive' ? 'Strict' : 'Progressive'}
            </button>
          </div>
        </div>
        
        {/* Top row: Vehicle + QuickFill */}
        <div className="flex flex-col md:flex-row gap-3 mb-4">
          <LabeledInput label="Vehicle Number" required placeholder="KA01AB1234 or KA 51 MM 1214" value={form.vehicleNumber} onChange={handleVehicleNumberChange}/>
          <button onClick={quickFill} className="px-4 py-2 rounded-xl bg-indigo-600 text-white h-[42px] mt-6">Prefill from last policy</button>
          <div className="ml-auto flex items-center gap-2 text-xs text-zinc-600"><Car className="w-4 h-4"/> Make/Model autofill in v1.1</div>
        </div>

        {/* Vehicle Search Results */}
        {isSearching && (
          <div className="mb-4 p-3 bg-blue-50 rounded-lg">
            <div className="text-sm text-blue-600 flex items-center gap-2">
              <div className="animate-spin rounded-full h-4 w-4 border-b-2 border-blue-600"></div>
              Searching for previous policies...
            </div>
          </div>
        )}

        {vehicleSearchResults.length > 0 && !isSearching && (
          <div className="mb-4 p-3 bg-green-50 rounded-lg">
            <div className="text-sm font-medium text-green-800 mb-2">
              Found {vehicleSearchResults.length} previous policy(ies) for this vehicle:
            </div>
            {vehicleSearchResults.slice(0, 3).map((policy, index) => (
              <div key={(policy as any).id} className="text-xs text-green-700 mb-1">
                {index + 1}. Policy: {(policy as any).policy_number} | 
                Insurer: {(policy as any).insurer} | 
                Date: {new Date((policy as any).created_at).toLocaleDateString()}
              </div>
            ))}
            <button 
              onClick={quickFill}
              className="mt-2 px-3 py-1 bg-green-600 text-white rounded text-xs hover:bg-green-700"
            >
              Use Most Recent Policy Data
            </button>
          </div>
        )}

        {/* Policy & Vehicle */}
        <div className="grid grid-cols-1 md:grid-cols-2 gap-4">
          <LabeledInput label="Policy Number" required value={form.policyNumber} onChange={v=>set('policyNumber', v)}/>
          <LabeledInput label="Insurer (Company)" required placeholder="e.g., Tata AIG" value={form.insurer} onChange={v=>set('insurer', v)}/>
          <LabeledSelect label="Product Type" value={form.productType} onChange={v=>set('productType', v)} options={["Life Insurance", "Motor Insurance", "Health Insurance", "Travel Insurance", "Home Insurance", "Cyber Insurance"]}/>
          <LabeledSelect label="Vehicle Type" value={form.vehicleType} onChange={v=>set('vehicleType', v)} options={["Private Car","GCV", "LCV", "MCV", "HCV"]}/>
          <LabeledInput label="Make" placeholder="Maruti / Hyundai / …" value={form.make} onChange={v=>set('make', v)}/>
          <LabeledInput label="Model" placeholder="Swift / i20 / …" value={form.model} onChange={v=>set('model', v)}/>
          <LabeledInput label="CC" hint="engine size" value={form.cc} onChange={v=>set('cc', v)}/>
          <LabeledInput label="MFG Year" value={form.manufacturingYear} onChange={v=>set('manufacturingYear', v)}/>
        </div>

        {/* Dates & Values */}
        <div className="grid grid-cols-1 md:grid-cols-2 gap-4 mt-4">
          <LabeledInput 
            label="Issue Date" 
            type="date"
            value={(() => {
              const dateValue = form.issueDate;
              if (dateValue) {
                // If date is in DD-MM-YYYY format, convert to YYYY-MM-DD
                if (dateValue.includes('-') && dateValue.split('-')[0].length === 2) {
                  const [day, month, year] = dateValue.split('-');
                  return `${year}-${month}-${day}`;
                }
                // If already in YYYY-MM-DD format, return as is
                return dateValue;
              }
              return dateValue;
            })()}
            onChange={(value) => {
              // Ensure date is in YYYY-MM-DD format
              if (value) {
                const date = new Date(value);
                if (!isNaN(date.getTime())) {
                  const formattedDate = date.toISOString().split('T')[0];
                  set('issueDate', formattedDate);
                } else {
                  set('issueDate', value);
                }
              } else {
                set('issueDate', value);
              }
            }}
          />
          <LabeledInput label="Expiry Date" value={form.expiryDate} onChange={v=>set('expiryDate', v)}/>
          <LabeledInput label="IDV (₹)" value={form.idv} onChange={v=>set('idv', v)}/>
          <LabeledInput label="NCB (%)" value={form.ncb} onChange={v=>set('ncb', v)}/>
          <LabeledInput label="DIS (%)" hint="discount" value={form.discount} onChange={v=>set('discount', v)}/>
          <LabeledInput label="Net Addon" hint="net addon" value={form.ref} onChange={v=>set('ref', v)}/>
        </div>

        {/* Premiums */}
        <div className="grid grid-cols-1 md:grid-cols-2 gap-4 mt-4">
          <LabeledInput label="Net OD (₹)" hint="Own Damage" value={form.netOd} onChange={v=>set('netOd', v)}/>
          <LabeledInput label="Total OD (₹)" value={form.totalOd} onChange={v=>set('totalOd', v)}/>
          <LabeledInput label="Net Premium (₹)" value={form.netPremium} onChange={v=>set('netPremium', v)}/>
          <LabeledInput label="Total Premium (₹)" required value={form.totalPremium} onChange={onTotalChange}/>
        </div>

        {/* Cashback & Payments */}
        <div className="grid grid-cols-1 md:grid-cols-3 gap-4 mt-4">
          <LabeledInput label="Cashback %" hint="auto-calculates amount" value={form.cashbackPct} onChange={onPctChange}/>
          <LabeledInput label="Cashback Amount (₹)" hint="fills when % given" value={form.cashbackAmt} onChange={onAmtChange}/>
          <LabeledInput label="Customer Paid (₹)" value={form.customerPaid} onChange={v=>set('customerPaid', v)}/>
          <LabeledInput label="Customer Cheque No" value={form.customerChequeNo} onChange={v=>set('customerChequeNo', v)}/>
          <LabeledInput label="Our Cheque No" value={form.ourChequeNo} onChange={v=>set('ourChequeNo', v)}/>
          <div>
            <label className="block text-xs text-gray-600 mb-1">Payment Method</label>
            <select 
              value={form.paymentMethod}
              onChange={(e) => {
                set('paymentMethod', e.target.value);
                if (e.target.value !== 'NICSAN') {
                  set('paymentSubMethod', '');
                }
              }}
              className="w-full px-3 py-2 border border-gray-300 rounded-lg text-sm focus:outline-none focus:ring-2 focus:ring-blue-200"
            >
              <option value="INSURER">INSURER</option>
              <option value="NICSAN">NICSAN</option>
            </select>
          </div>
          {form.paymentMethod === 'NICSAN' && (
            <div>
              <label className="block text-xs text-gray-600 mb-1">Payment Sub-Method</label>
              <select 
                value={form.paymentSubMethod}
                onChange={(e) => set('paymentSubMethod', e.target.value)}
                className="w-full px-3 py-2 border border-gray-300 rounded-lg text-sm focus:outline-none focus:ring-2 focus:ring-blue-200"
              >
                <option value="">Select Sub-Method</option>
                <option value="DIRECT">DIRECT</option>
                <option value="EXECUTIVE">EXECUTIVE</option>
              </select>
            </div>
          )}
        </div>

        {/* Brokerage & Additional */}
        <div className="grid grid-cols-1 md:grid-cols-2 gap-4 mt-4">
          <div style={{ display: 'none' }}>
            <LabeledInput label="Brokerage (₹)" hint="commission amount" value={form.brokerage} onChange={v=>set('brokerage', v)}/>
          </div>
          <LabeledInput label="Cashback (₹)" hint="total cashback amount" value={form.cashback} onChange={v=>set('cashback', v)}/>
        </div>

        {/* People & Notes */}
        <div className="grid grid-cols-1 md:grid-cols-3 gap-4 mt-4">
          <LabeledSelect label="Executive" value={form.executive} onChange={v=>set('executive', v)} options={["Yashwanth", "Kavya", "Bhagya", "Sandesh", "Yallappa", "Nethravathi", "Tejaswini"]}/>
          <LabeledSelect label="Ops Executive" value={form.opsExecutive} onChange={v=>set('opsExecutive', v)} options={["NA", "Ravi", "Pavan", "Manjunath"]}/>
          <AutocompleteInput 
            label="Caller Name" 
            placeholder="Enter caller name"
            value={form.callerName}
            onChange={(value) => set('callerName', value)}
            getSuggestions={getFilteredCallerSuggestions}
            onAddNew={handleAddNewTelecaller}
            showAddNew={true}
            useManualFormStyle={true}
          />
          <LabeledInput label="Mobile Number" required placeholder="9xxxxxxxxx" value={form.mobile} onChange={v=>set('mobile', v)}/>
          <LabeledSelect label="Rollover/Renewal" value={form.rollover} onChange={v=>set('rollover', v)} options={["ROLLOVER", "RENEWAL"]}/>
          <LabeledInput label="Customer Email ID" value={form.customerEmail} onChange={v=>set('customerEmail', v)}/>
          <LabeledInput label="Customer Name" value={form.customerName} onChange={v=>set('customerName', v)}/>
          <LabeledSelect label="Branch" required value={form.branch} onChange={v=>set('branch', v)} options={["MYSORE", "BANASHANKARI", "ADUGODI"]}/>
          <LabeledInput label="Remark" placeholder="Any note" value={form.remark} onChange={v=>set('remark', v)}/>
        </div>

        {/* Assist panels */}
        <div className="grid grid-cols-1 md:grid-cols-3 gap-3 mt-4">
          <div className="bg-amber-50 text-amber-800 rounded-xl p-3 text-sm">
            <div className="font-medium mb-1">Error tray</div>
            {errors.length? <ul className="list-disc pl-5">{errors.map((e,i)=>(<li key={i}>{e}</li>))}</ul>:<div>No blocking errors.</div>}
          </div>
          <div className="bg-zinc-50 rounded-xl p-3 text-sm">
            <div className="font-medium mb-1">Shortcuts</div>
            <div>Ctrl+S save · Ctrl+Enter save & new · Alt+E first error</div>
          </div>
          <div className="bg-emerald-50 text-emerald-800 rounded-xl p-3 text-sm">
            <div className="font-medium mb-1">Smart autofill</div>
            <div>Typing a vehicle no. offers last-year data to copy.</div>
          </div>
        </div>

        <div className="sticky bottom-4 mt-4 flex gap-3 justify-end bg-white/60 backdrop-blur supports-[backdrop-filter]:bg-white/60 p-2 rounded-xl">
          <button className="px-4 py-2 rounded-xl bg-white border">Save Draft</button>
          <button 
            onClick={handleSave} 
            disabled={errors.length > 0 || isSubmitting}
            className="px-4 py-2 rounded-xl bg-zinc-900 text-white disabled:opacity-50 disabled:cursor-not-allowed"
          >
            {isSubmitting ? 'Saving...' : 'Save'}
          </button>
          <button 
            onClick={handleSaveAndNew} 
            disabled={errors.length > 0 || isSubmitting}
            className="px-4 py-2 rounded-xl bg-indigo-600 text-white disabled:opacity-50 disabled:cursor-not-allowed"
          >
            {isSubmitting ? 'Saving...' : 'Save & New'}
          </button>
        </div>
      </Card>
    </>
  )
}

function PageManualGrid() {
  const [rows, setRows] = useState<any[]>([]);
  const [isSaving, setIsSaving] = useState(false);
  const [saveMessage, setSaveMessage] = useState<{type: 'success' | 'error' | 'info', message: string} | null>(null);
  const [rowStatuses, setRowStatuses] = useState<{[key: number]: 'pending' | 'saving' | 'saved' | 'error'}>({});
  const [isLoading, setIsLoading] = useState(true);
  const [savedPolicies, setSavedPolicies] = useState<any[]>([]);

  // Load grid data on component mount
  useEffect(() => {
    const loadGridData = async () => {
      try {
        setIsLoading(true);
        
        // Load all policies from backend
        const response = await DualStorageService.getAllPolicies();
        
        if (response.success && Array.isArray(response.data)) {
          // Filter policies that were saved from grid
          const gridPolicies = response.data.filter((p: any) => p.source === 'MANUAL_GRID');
          setSavedPolicies(gridPolicies);
          
          
          // Show info message about saved policies
          if (gridPolicies.length > 0) {
            setSaveMessage({ 
              type: 'info', 
              message: `Found ${gridPolicies.length} saved policies. Grid is ready for new entries.` 
            });
          } else {
            setSaveMessage({ 
              type: 'info', 
              message: 'Grid is ready for new policy entries.' 
            });
          }
        } else {
          setSaveMessage({ 
            type: 'info', 
            message: 'Grid is ready for new policy entries.' 
          });
        }
      } catch (error) {
        console.error('Failed to load grid data:', error);
        setSaveMessage({ 
          type: 'info', 
          message: 'Grid is ready for new policy entries.' 
        });
      } finally {
        setIsLoading(false);
      }
    };
    
    loadGridData();
  }, []);

  const addNewRow = () => {
    const newRow = {
      // Basic Info
      src: "MANUAL_GRID", 
      policy: "", 
      vehicle: "", 
      insurer: "",
      
      // Vehicle Details
      productType: "Private Car",
      vehicleType: "Private Car",
      make: "", 
      model: "",
      cc: "",
      manufacturingYear: "",
      
      // Dates
      issueDate: "",
      expiryDate: "",
      
      // Financial
      idv: "",
      ncb: "",
      discount: "",
      netOd: "",
      ref: "",
      totalOd: "",
      netPremium: "",
      totalPremium: "",
      cashbackPct: "",
      cashbackAmt: "",
      customerPaid: "",
      brokerage: "0",
      
      // Contact Info
      executive: "",
      opsExecutive: "",
      callerName: "",
      mobile: "",
      
      // Additional
      rollover: "",
      remark: "",
      cashback: "", 
      customerName: "",
      branch: "",
      paymentMethod: "",
      paymentSubMethod: "",
      status: "OK" 
    };
    
    setRows(prev => [...prev, newRow]);
  };

  // Delete individual row
  const deleteRow = (rowIndex: number) => {
    setRows(prev => prev.filter((_, index) => index !== rowIndex));
    setRowStatuses(prev => {
      const newStatuses = { ...prev };
      delete newStatuses[rowIndex];
      // Shift all statuses after deleted row
      Object.keys(newStatuses).forEach(key => {
        const index = Number(key);
        if (index > rowIndex) {
          newStatuses[index - 1] = newStatuses[index];
          delete newStatuses[index];
        }
      });
      return newStatuses;
    });
  };

  // Clear all rows
  const clearAllRows = () => {
    if (window.confirm('Are you sure you want to clear all rows? This action cannot be undone.')) {
      setRows([]);
      setRowStatuses({});
      setSaveMessage(null);
    }
  };

  // Delete empty rows (rows with no policy number)
  const deleteEmptyRows = () => {
    const emptyRows = rows.filter((row) => !row.policy || row.policy.trim() === '');
    if (emptyRows.length === 0) {
      setSaveMessage({ type: 'info', message: 'No empty rows found.' });
      return;
    }
    
    if (window.confirm(`Delete ${emptyRows.length} empty row(s)?`)) {
      setRows(prev => prev.filter(row => row.policy && row.policy.trim() !== ''));
      setRowStatuses({});
      setSaveMessage({ type: 'success', message: `Deleted ${emptyRows.length} empty row(s).` });
    }
  };

  // Validate all rows
  const handleValidate = () => {
    const validationResults = rows.map((row, index) => ({
      rowIndex: index,
      policy: row.policy,
      errors: validateGridRow(row)
    }));
    
    const rowsWithErrors = validationResults.filter(result => result.errors.length > 0);
    
    if (rowsWithErrors.length === 0) {
      setSaveMessage({ type: 'success', message: `All ${rows.length} rows are valid!` });
    } else {
      const errorDetails = rowsWithErrors.map(result => 
        `Row ${result.rowIndex + 1} (${result.policy || 'No Policy'}): ${result.errors.join(', ')}`
      ).join('\n');
      
      setSaveMessage({ 
        type: 'error', 
        message: `${rowsWithErrors.length} row(s) have errors:\n${errorDetails}` 
      });
    }
  };

  // Validation function for grid rows (reused from Manual Form)
  const validateGridRow = (row: any) => {
    const errors: string[] = [];
    
    // Policy Number validation
    if (!row.policy) {
      errors.push('Policy Number is required');
    } else if (!/^[A-Z0-9\-_/ ]{3,50}$/.test(row.policy)) {
      errors.push('Policy Number must be 3-50 characters (letters, numbers, hyphens, underscores, forward slashes, spaces)');
    }
    
    // Vehicle Number validation
    if (!row.vehicle) {
      errors.push('Vehicle Number is required');
    } else {

      const cleanValue = row.vehicle.replace(/\s/g, '');
      const traditionalPattern = /^[A-Z]{2}[0-9]{2}[A-Z]{1,2}[0-9]{4}$/;
      const bhSeriesPattern = /^[0-9]{2}BH[0-9]{4}[A-Z]{1,2}$/;
      if (!traditionalPattern.test(cleanValue) && !bhSeriesPattern.test(cleanValue)) {
        errors.push('Vehicle number must be in valid format (e.g., KA01AB1234 or 12BH1234AB)');
      }
    }
    
    // Insurer validation
    if (!row.insurer) {
      errors.push('Insurer is required');
    } else if (row.insurer.length < 3) {
      errors.push('Insurer name must be at least 3 characters');
    }
    
    // Caller Name validation
    if (!row.callerName) {
      errors.push('Caller Name is required');
    } else if (row.callerName.length < 2) {
      errors.push('Caller Name must be at least 2 characters');
    }
    
    // Branch validation
    if (!row.branch) {
      errors.push('Branch is required');
    } else if (row.branch.length < 2) {
      errors.push('Branch must be at least 2 characters');
    }
    
    // Make validation
    if (row.make && row.make.length < 2) {
      errors.push('Make must be at least 2 characters');
    }
    
    // Mobile validation
    if (row.mobile && !/^[6-9]\d{9}$/.test(row.mobile)) {
      errors.push('Invalid mobile number format (10 digits starting with 6-9)');
    }
    
    // Enhanced Total Premium validation
    if (row.totalPremium) {
      const totalPremium = parseFloat(row.totalPremium) || 0;
      if (totalPremium <= 0) {
        errors.push('Total Premium must be greater than ₹0');
      } else if (totalPremium > 10000000) {
        errors.push('Total Premium cannot exceed ₹1 crore');
      }
    }
    
    // Date validation
    if (row.issueDate) {
      const issueDate = new Date(row.issueDate);
      if (isNaN(issueDate.getTime())) {
        errors.push('Issue Date must be a valid date');
      }
    }
    
    if (row.expiryDate) {
      const expiryDate = new Date(row.expiryDate);
      const issueDate = row.issueDate ? new Date(row.issueDate) : new Date();
      if (isNaN(expiryDate.getTime()) || expiryDate <= issueDate) {
        errors.push('Expiry Date must be after Issue Date');
      }
    }
    
    // Date relationship validation
    if (row.issueDate && row.expiryDate) {
      const issueDate = new Date(row.issueDate);
      const expiryDate = new Date(row.expiryDate);
      const diffTime = expiryDate.getTime() - issueDate.getTime();
      const diffDays = Math.ceil(diffTime / (1000 * 60 * 60 * 24));
      
      if (diffDays < 30) {
        errors.push('Policy duration must be at least 30 days');
      }
    }
    
    // Customer Paid validation
    if (!row.customerPaid) {
      errors.push('Customer Paid is required');
    } else if (row.customerPaid.length < 1) {
      errors.push('Customer Paid must be at least 1 character');
    } else if (row.customerPaid.length > 50) {
      errors.push('Customer Paid must be less than 50 characters');
    }
    
    return errors;
  };

  // Convert DD-MM-YYYY to YYYY-MM-DD format
  const convertDateFormat = (dateStr: string) => {
    if (!dateStr || dateStr.trim() === "") return "";
    
    // Handle DD-MM-YYYY format
    const parts = dateStr.trim().split('-');
    if (parts.length === 3) {
      const [day, month, year] = parts;
      // Validate parts are numbers
      if (!isNaN(Number(day)) && !isNaN(Number(month)) && !isNaN(Number(year))) {
        return `${year}-${month.padStart(2, '0')}-${day.padStart(2, '0')}`;
      }
    }
    
    // Handle DD/MM/YYYY format
    const slashParts = dateStr.trim().split('/');
    if (slashParts.length === 3) {
      const [day, month, year] = slashParts;
      if (!isNaN(Number(day)) && !isNaN(Number(month)) && !isNaN(Number(year))) {
        return `${year}-${month.padStart(2, '0')}-${day.padStart(2, '0')}`;
      }
    }
    
    // Return as-is if no conversion needed
    return dateStr;
  };

  // Handle Excel copy-paste functionality
  const handlePaste = (e: React.ClipboardEvent<HTMLDivElement>) => {
    const clipboardData = e.clipboardData?.getData('text/plain') || '';
    const isBulk = clipboardData.includes('\t') || clipboardData.includes('\n');
    const target = e.target as HTMLElement | null;
    const isInputTarget = !!target && (target.tagName === 'INPUT' || target.tagName === 'TEXTAREA' || (target as HTMLElement).isContentEditable === true);

    // Allow native single-cell paste into inputs
    if (!isBulk && isInputTarget) {
      // Let the browser handle the paste naturally
      return;
    }

    // Intercept only for bulk (TSV) paste or non-input targets
    e.preventDefault();
    
    if (clipboardData) {
      
      // Parse tab-separated values
      const rows = clipboardData.split('\n').filter(row => row.trim());
      
      if (rows.length > 0) {
        const newRows = rows.map((row) => {
          const cells = row.split('\t');
          
          // Map Excel columns to grid fields (aligned with your Excel structure)
          const newRow = {
      // Basic Info
      src: "MANUAL_GRID", 
            policy: cells[0] || "", 
            vehicle: cells[1] || "", 
            insurer: cells[2] || "",
      
      // Vehicle Details
            productType: cells[3] || "Private Car",
            vehicleType: cells[4] || "Private Car",
            make: cells[5] || "", 
            model: cells[6] || "",
            cc: cells[7] || "",
            manufacturingYear: cells[8] || "",
      
      // Dates (convert from DD-MM-YYYY to YYYY-MM-DD)
            issueDate: convertDateFormat(cells[9]) || "",
            expiryDate: convertDateFormat(cells[10]) || "",
      
      // Financial
            idv: cells[11] || "",
            ncb: cells[12] || "",
            discount: cells[13] || "",
            netOd: cells[14] || "",
            ref: cells[15] || "",
            totalOd: cells[16] || "",
            netPremium: cells[17] || "",
            totalPremium: cells[18] || "",
            cashbackPct: cells[19] || "",
            cashbackAmt: cells[20] || "",
            customerPaid: cells[21] || "",
            brokerage: "", // Not in Excel - keep empty
      
      // Contact Info
            executive: cells[22] || "",
            opsExecutive: cells[23] || "",
            callerName: cells[24] || "",
            mobile: cells[25] || "",
      
      // Additional
            rollover: cells[26] || "",
            customerName: cells[27] || "",
            customerEmail: cells[28] || "",
            branch: cells[29] || "",
            paymentMethod: cells[30] || "",
            remark: cells[31] || "",
            cashback: "", // Not in Excel - keep empty
            status: "OK" 
          };
          
          // Debug logging for dates
          if (newRow.issueDate || newRow.expiryDate) {
            console.log('Date conversion debug:', {
              originalIssue: cells[9],
              convertedIssue: newRow.issueDate,
              originalExpiry: cells[10],
              convertedExpiry: newRow.expiryDate,
              issueDateObj: new Date(newRow.issueDate),
              expiryDateObj: new Date(newRow.expiryDate)
            });
          }
          
          // Validate the row
          const validationErrors = validateGridRow(newRow);
          if (validationErrors.length > 0) {
            newRow.status = `Error: ${validationErrors.join(', ')}`;
            (newRow as any).validationErrors = validationErrors;
          }
          
          return newRow;
        });
        
        // Add all new rows to the grid
        setRows(prev => [...prev, ...newRows]);
        
        // Count valid and invalid rows
        const validRows = newRows.filter(row => !(row as any).validationErrors || (row as any).validationErrors.length === 0).length;
        const invalidRows = newRows.length - validRows;
        
        // Show appropriate message
        if (invalidRows === 0) {
          setSaveMessage({ 
            type: 'success', 
            message: `Successfully pasted ${newRows.length} rows from Excel!` 
          });
        } else {
          setSaveMessage({ 
            type: 'error', 
            message: `Pasted ${newRows.length} rows from Excel. ${validRows} valid, ${invalidRows} have errors. Please fix errors before saving.` 
          });
        }
        
      }
    }
  };

  const updateRow = (rowIndex: number, field: string, value: string) => {
    // Don't allow editing if row is being saved or has been saved
    const rowStatus = rowStatuses[rowIndex];
    if (rowStatus === 'saving' || rowStatus === 'saved') {
      return;
    }
    
    setRows(prev => prev.map((row, i) => {
      if (i === rowIndex) {
        const updatedRow = { ...row, [field]: value };
        
        // Re-validate the row after update
        const validationErrors = validateGridRow(updatedRow);
        if (validationErrors.length > 0) {
          updatedRow.status = `Error: ${validationErrors.join(', ')}`;
          (updatedRow as any).validationErrors = validationErrors;
        } else {
          updatedRow.status = "OK";
          (updatedRow as any).validationErrors = [];
        }
        
        return updatedRow;
      }
      return row;
    }));
  };

  const retryFailedRows = async () => {
    const failedRowIndices = Object.keys(rowStatuses)
      .map(Number)
      .filter(index => rowStatuses[index] === 'error');
    
    if (failedRowIndices.length === 0) return;
    
    // Reset status for failed rows
    setRowStatuses(prev => {
      const newStatuses = { ...prev };
      failedRowIndices.forEach(index => {
        delete newStatuses[index];
      });
      return newStatuses;
    });
    
    // Retry saving only the failed rows
    const failedRows = failedRowIndices.map(index => rows[index]);
    const retryResults = await Promise.allSettled(
      failedRows.map(async (row, retryIndex) => {
        const originalIndex = failedRowIndices[retryIndex];
        try {
          const policyData = {
            policy_number: row.policy,
            vehicle_number: row.vehicle,
            insurer: row.insurer,
            product_type: row.productType || 'Private Car',
            vehicle_type: row.vehicleType || 'Private Car',
            make: row.make || 'Unknown',
            model: row.model || '',
            cc: row.cc || '',
            manufacturing_year: row.manufacturingYear || '',
            issue_date: row.issueDate || new Date().toISOString().split('T')[0],
            expiry_date: row.expiryDate || new Date(Date.now() + 365 * 24 * 60 * 60 * 1000).toISOString().split('T')[0],
            idv: (parseFloat(row.idv) || 0).toString(),
            ncb: (parseFloat(row.ncb) || 0).toString(),
            discount: (parseFloat(row.discount) || 0).toString(),
            net_od: (parseFloat(row.netOd) || 0).toString(),
            ref: row.ref || '',
            total_od: (parseFloat(row.totalOd) || 0).toString(),
            net_premium: (parseFloat(row.netPremium) || 0).toString(),
            total_premium: parseFloat(row.totalPremium).toString(),
            cashback_percentage: parseFloat(row.cashbackPct) || 0,
            cashback_amount: (parseFloat(row.cashbackAmt) || 0).toString(),
            customer_paid: row.customerPaid || '',
            brokerage: (parseFloat(row.brokerage) || 0).toString(),
            executive: row.executive || 'Unknown',
            ops_executive: row.opsExecutive || '',
            caller_name: row.callerName || 'Unknown',
            mobile: row.mobile || '0000000000',
            rollover: row.rollover || '',
            customer_name: row.customerName || '',
            branch: row.branch || '',
            remark: row.remark || '',
            cashback: (parseFloat(row.cashback) || 0).toString(),
            source: 'MANUAL_GRID'
          };
          
          await DualStorageService.createPolicy(policyData);
          return { originalIndex, success: true };
        } catch (error) {
          return { originalIndex, success: false, error };
        }
      })
    );
    
    // Update statuses for retried rows
    const retryStatuses: {[key: number]: 'saved' | 'error'} = {};
    retryResults.forEach((result, index) => {
      const originalIndex = failedRowIndices[index];
      if (result.status === 'fulfilled' && result.value.success) {
        retryStatuses[originalIndex] = 'saved';
      } else {
        retryStatuses[originalIndex] = 'error';
      }
    });
    
    setRowStatuses(prev => ({ ...prev, ...retryStatuses }));
    
    // Remove successfully retried rows
    setTimeout(() => {
      setRows(prev => prev.filter((_, index) => retryStatuses[index] !== 'saved'));
      setRowStatuses(prev => {
        const newStatuses = { ...prev };
        Object.keys(retryStatuses).forEach(key => {
          if (retryStatuses[Number(key)] === 'saved') {
            delete newStatuses[Number(key)];
          }
        });
        return newStatuses;
      });
    }, 2000);
    
    const retrySuccessCount = Object.values(retryStatuses).filter(s => s === 'saved').length;
    if (retrySuccessCount > 0) {
      setSaveMessage({ 
        type: 'success', 
        message: `Retry successful: ${retrySuccessCount} policies saved!` 
      });
    }
  };

  const handleSaveAll = async () => {
    setIsSaving(true);
    setSaveMessage(null);
    
    // Check for duplicate policy numbers before validation
    const duplicateCheckPromises = rows.map(async (row, index) => {
      try {
        const response = await policiesAPI.checkDuplicate(row.policy);
        return {
          index,
          isDuplicate: response.success && response.data?.exists,
          policyNumber: row.policy
        };
      } catch (error) {
        console.warn(`Duplicate check failed for row ${index + 1}:`, error);
        return {
          index,
          isDuplicate: false,
          policyNumber: row.policy
        };
      }
    });
    
    const duplicateResults = await Promise.all(duplicateCheckPromises);
    const duplicates = duplicateResults.filter(result => result.isDuplicate);
    
    if (duplicates.length > 0) {
      setIsSaving(false);
      const duplicatePolicyNumbers = duplicates.map(d => d.policyNumber).join(', ');
      setSaveMessage({ 
        type: 'error', 
        message: `Policy numbers already exist: ${duplicatePolicyNumbers}. Please use different policy numbers.` 
      });
      return;
    }
    
    // Validate all rows before saving
    const validationErrors = rows.map((row, index) => {
      const errors = validateGridRow(row);
      return { index, errors };
    }).filter(item => item.errors.length > 0);
    
    if (validationErrors.length > 0) {
      setIsSaving(false);
      setSaveMessage({ 
        type: 'error', 
        message: `Cannot save: ${validationErrors.length} rows have validation errors. Please fix them first.` 
      });
      return;
    }
    
    // Initialize all rows as 'saving'
    const newStatuses: {[key: number]: 'saving' | 'saved' | 'error'} = {};
    rows.forEach((_, index) => {
      newStatuses[index] = 'saving';
    });
    setRowStatuses(newStatuses);
    
    try {
      // Process all rows as batch for better performance
      const policyDataArray = rows.map((row, _index) => ({
        // Basic Info
        policy_number: row.policy,
        vehicle_number: row.vehicle,
        insurer: row.insurer,
        
        // Vehicle Details
        product_type: row.productType || 'Private Car',
        vehicle_type: row.vehicleType || 'Private Car',
        make: row.make || 'Unknown',
        model: row.model || '',
        cc: row.cc || '',
        manufacturing_year: row.manufacturingYear || '',
        
        // Dates
        issue_date: row.issueDate || new Date().toISOString().split('T')[0],
        expiry_date: row.expiryDate || new Date(Date.now() + 365 * 24 * 60 * 60 * 1000).toISOString().split('T')[0],
        
        // Financial
        idv: (parseFloat(row.idv) || 0).toString(),
        ncb: (parseFloat(row.ncb) || 0).toString(),
        discount: (parseFloat(row.discount) || 0).toString(),
        net_od: (parseFloat(row.netOd) || 0).toString(),
        ref: row.ref || '',
        total_od: (parseFloat(row.totalOd) || 0).toString(),
        net_premium: (parseFloat(row.netPremium) || 0).toString(),
        total_premium: parseFloat(row.totalPremium).toString(),
        cashback_percentage: parseFloat(row.cashbackPct) || 0,
        cashback_amount: (parseFloat(row.cashbackAmt) || 0).toString(),
        customer_paid: row.customerPaid || '',
        customer_email: row.customerEmail || '',
        brokerage: (parseFloat(row.brokerage) || 0).toString(),
        
        // Contact Info
        executive: row.executive || 'Unknown',
        ops_executive: row.opsExecutive || '',
        caller_name: row.callerName || 'Unknown',
        mobile: row.mobile || '0000000000',
        
        // Additional
        rollover: row.rollover || '',
        customer_name: row.customerName || '',
        branch: row.branch || '',
        payment_method: row.paymentMethod || 'INSURER',
        payment_sub_method: row.paymentSubMethod || '',
        remark: row.remark || '',
        cashback: (parseFloat(row.cashback) || 0).toString(),
        source: 'MANUAL_GRID'
      }));
      
      const saveResult = await DualStorageService.saveGridEntries(policyDataArray);
      
      // Handle the new detailed response format from backend
      if (saveResult.source === 'BACKEND_API' && saveResult.data) {
        const { successful, failed, successCount, failureCount } = saveResult.data;
        
        // Update row statuses based on detailed results
        const finalStatuses: {[key: number]: 'saved' | 'error'} = {};
        
        // Mark successful entries
        successful.forEach((result: any) => {
          finalStatuses[result.index] = 'saved';
        });
        
        // Mark failed entries
        failed.forEach((result: any) => {
          finalStatuses[result.index] = 'error';
        });
        
        setRowStatuses(finalStatuses);
        
        // Remove saved rows after a delay to show success status
        setTimeout(() => {
          setRows(prev => prev.filter((_, index) => finalStatuses[index] !== 'saved'));
          setRowStatuses({});
        }, 2000);
        
        // Show detailed results
        if (successCount === rows.length) {
          setSaveMessage({ type: 'success', message: `Successfully saved all ${rows.length} policies to database!` });
        } else if (successCount > 0) {
          setSaveMessage({ 
            type: 'success', 
            message: `Saved ${successCount} policies successfully. ${failureCount} failed - please check and retry.` 
          });
        } else {
          // All failed - show specific error details
          const errorMessages = failed.map((f: any) => f.error).join(', ');
          setSaveMessage({ 
            type: 'error', 
            message: `Failed to save all policies. Errors: ${errorMessages}` 
          });
        }
      } else {
        // Fallback for mock data or error scenarios
        const results = rows.map((_, index) => ({ 
          index, 
          success: saveResult.source === 'BACKEND_API' 
        }));
        
        // Update row statuses based on results
        const finalStatuses: {[key: number]: 'saved' | 'error'} = {};
        results.forEach((result, index) => {
          if (result.success) {
            finalStatuses[index] = 'saved';
          } else {
            finalStatuses[index] = 'error';
          }
        });
        setRowStatuses(finalStatuses);
        
        // Remove saved rows after a delay to show success status
        setTimeout(() => {
          setRows(prev => prev.filter((_, index) => finalStatuses[index] !== 'saved'));
          setRowStatuses({});
        }, 2000);
        
        // Show detailed results
        const savedCount = Object.values(finalStatuses).filter(s => s === 'saved').length;
        const errorCount = Object.values(finalStatuses).filter(s => s === 'error').length;
        
        if (savedCount === rows.length) {
          setSaveMessage({ type: 'success', message: `Successfully saved all ${rows.length} policies to database!` });
        } else if (savedCount > 0) {
          setSaveMessage({ 
            type: 'success', 
            message: `Saved ${savedCount} policies successfully. ${errorCount} failed - please check and retry.` 
          });
        } else {
          // Check if it was a backend issue, data validation issue, or specific error
          if (saveResult.source === 'MOCK_DATA') {
            setSaveMessage({ 
              type: 'error', 
              message: 'Failed to save policies: Backend server is unavailable. Please check your connection and try again.' 
            });
          } else if (saveResult.source === 'ERROR' && saveResult.error) {
            // Show specific error message from backend
            setSaveMessage({ 
              type: 'error', 
              message: saveResult.error 
            });
          } else {
            setSaveMessage({ type: 'error', message: 'Failed to save any policies. Please check the data and try again.' });
          }
        }
      }
      
    } catch (error) {
      console.error('Error saving grid data:', error);
      
      // Parse error message to show specific errors
      let errorMessage = 'Failed to save policies. Please try again.';
      
      if (error instanceof Error) {
        if (error.message.includes('already exists') || error.message.includes('duplicate')) {
          errorMessage = `Policy number already exists. Please use a different policy number.`;
        } else if (error.message.includes('HTTP 400')) {
          errorMessage = `Invalid data provided. Please check your inputs and try again.`;
        } else if (error.message.includes('HTTP 401')) {
          errorMessage = `Authentication failed. Please login again.`;
        } else if (error.message.includes('HTTP 403')) {
          errorMessage = `Access denied. You don't have permission to save policies.`;
        } else if (error.message.includes('HTTP 500')) {
          errorMessage = `Server error occurred. Please try again later.`;
        } else {
          errorMessage = `Failed to save policies: ${error.message}`;
        }
      }
      
      setSaveMessage({ type: 'error', message: errorMessage });
      setRowStatuses({});
    } finally {
      setIsSaving(false);
    }
  };

  if (isLoading) {
    return (
      <Card title="Grid Entry (Excel-like)" desc="Loading grid data...">
        <div className="flex items-center justify-center h-32">
          <div className="text-sm text-zinc-600">Loading grid data...</div>
        </div>
      </Card>
    );
  }

  return (
    <>
      <Card title="Grid Entry (Excel-like)" desc="Paste multiple rows; fix inline errors. Dedupe on Policy No. + Vehicle No.">
        <div className="mb-3 text-xs text-zinc-600">Tip: Copy from Excel and <b>Ctrl+V</b> directly here. Use <b>Ctrl+S</b> to save all.</div>
        
        {/* Show saved policies info */}
        {savedPolicies.length > 0 && (
          <div className="mb-4 p-3 bg-green-50 rounded-lg border border-green-200">
            <h3 className="font-medium text-green-800 mb-2">Recently Saved Policies ({savedPolicies.length})</h3>
            <div className="text-sm text-green-600">
              {savedPolicies.slice(0, 5).map(p => `${p.policy_number} - ${p.vehicle_number}`).join(', ')}
              {savedPolicies.length > 5 && ` and ${savedPolicies.length - 5} more...`}
            </div>
          </div>
        )}
        
        {saveMessage && (
          <div className={`mb-3 p-3 rounded-lg text-sm ${
            saveMessage.type === 'success' 
              ? 'bg-green-100 text-green-800' 
              : saveMessage.type === 'error'
              ? 'bg-red-100 text-red-800'
              : 'bg-blue-100 text-blue-800'
          }`}>
            {saveMessage.message}
          </div>
        )}
        <div 
          className="overflow-x-auto"
          onPaste={handlePaste}
        >
          <table className="w-full text-sm min-w-max">
            <thead>
              <tr className="text-left text-zinc-500">
                <th className="py-2 px-1">Source</th>
                <th className="py-2 px-1">Policy No.</th>
                <th className="py-2 px-1">Vehicle No.</th>
                <th className="py-2 px-1">Insurer (Company)</th>
                <th className="py-2 px-1">Product Type</th>
                <th className="py-2 px-1">Vehicle Type</th>
                <th className="py-2 px-1">Make</th>
                <th className="py-2 px-1">Model</th>
                <th className="py-2 px-1">CC</th>
                <th className="py-2 px-1">MFG Year</th>
                <th className="py-2 px-1">Issue Date</th>
                <th className="py-2 px-1">Expiry Date</th>
                <th className="py-2 px-1">IDV (₹)</th>
                <th className="py-2 px-1">NCB (%)</th>
                <th className="py-2 px-1">DIS (%)</th>
                <th className="py-2 px-1">Net OD (₹)</th>
                <th className="py-2 px-1">Net Addon</th>
                <th className="py-2 px-1">Total OD (₹)</th>
                <th className="py-2 px-1">Net Premium (₹)</th>
                <th className="py-2 px-1">Total Premium (₹)</th>
                <th className="py-2 px-1">Cashback %</th>
                <th className="py-2 px-1">Cashback (₹)</th>
                <th className="py-2 px-1">Customer Paid (₹)</th>
                <th className="py-2 px-1" style={{ display: 'none' }}>Brokerage (₹)</th>
                <th className="py-2 px-1">Executive</th>
                <th className="py-2 px-1">Ops Executive</th>
                <th className="py-2 px-1">Caller Name</th>
                <th className="py-2 px-1">Mobile</th>
                <th className="py-2 px-1">Rollover</th>
                <th className="py-2 px-1">Customer Name</th>
                <th className="py-2 px-1">Customer Email ID</th>
                <th className="py-2 px-1">Branch <span className="text-red-500">*</span></th>
                <th className="py-2 px-1">Payment Method</th>
                <th className="py-2 px-1">Payment Sub-Method</th>
                <th className="py-2 px-1">Remark</th>
                <th className="py-2 px-1">Status</th>
              </tr>
            </thead>
            <tbody>
              {rows.map((r,i)=> {
                const rowStatus = rowStatuses[i] || 'pending';
                const getRowClassName = () => {
                  switch (rowStatus) {
                    case 'saving':
                      return "border-t bg-blue-50 animate-pulse";
                    case 'saved':
                      return "border-t bg-green-50";
                    case 'error':
                      return "border-t bg-red-50";
                    default:
                      return "border-t";
                  }
                };
                
                const getStatusIndicator = () => {
                  switch (rowStatus) {
                    case 'saving':
                      return <span className="text-blue-700 bg-blue-100 px-2 py-1 rounded-full text-xs flex items-center gap-1">
                        <div className="w-2 h-2 bg-blue-500 rounded-full animate-pulse"></div>
                        Saving...
                      </span>;
                    case 'saved':
                      return <span className="text-green-700 bg-green-100 px-2 py-1 rounded-full text-xs flex items-center gap-1">
                        <div className="w-2 h-2 bg-green-500 rounded-full"></div>
                        Saved
                      </span>;
                    case 'error':
                      return <span className="text-red-700 bg-red-100 px-2 py-1 rounded-full text-xs flex items-center gap-1">
                        <div className="w-2 h-2 bg-red-500 rounded-full"></div>
                        Error
                      </span>;
                    default:
                      return r.status.includes("Error") ? 
                        <span className="text-red-700 bg-red-100 px-2 py-1 rounded-full text-xs" title={r.status}>{r.status.length > 50 ? r.status.substring(0, 50) + '...' : r.status}</span> : 
                        <span className="text-emerald-700 bg-emerald-100 px-2 py-1 rounded-full text-xs">OK</span>;
                  }
                };
                
                return (
                <tr key={i} className={getRowClassName()}>
                  <td className="py-2 text-xs text-zinc-500 px-1">{r.src}</td>
                  <td className="px-1">
                    <input 
                      value={r.policy} 
                      onChange={(e) => updateRow(i, 'policy', e.target.value)}
                      disabled={rowStatus === 'saving' || rowStatus === 'saved'}
                      className={`w-full border-none outline-none bg-transparent text-sm ${
                        rowStatus === 'saving' || rowStatus === 'saved' ? 'opacity-50 cursor-not-allowed' : ''
                      }`}
                    />
                  </td>
                  <td className="px-1">
                    <input 
                      value={r.vehicle} 
                      onChange={(e) => updateRow(i, 'vehicle', e.target.value)}
                      disabled={rowStatus === 'saving' || rowStatus === 'saved'}
                      className={`w-full border-none outline-none bg-transparent text-sm ${
                        rowStatus === 'saving' || rowStatus === 'saved' ? 'opacity-50 cursor-not-allowed' : ''
                      }`}
                    />
                  </td>
                  <td className="px-1">
                    <input 
                      value={r.insurer} 
                      onChange={(e) => updateRow(i, 'insurer', e.target.value)}
                      disabled={rowStatus === 'saving' || rowStatus === 'saved'}
                      className={`w-full border-none outline-none bg-transparent text-sm ${
                        rowStatus === 'saving' || rowStatus === 'saved' ? 'opacity-50 cursor-not-allowed' : ''
                      }`}
                    />
                  </td>
                  <td className="px-1">
                    <input 
                      value={r.productType} 
                      onChange={(e) => updateRow(i, 'productType', e.target.value)}
                      disabled={rowStatus === 'saving' || rowStatus === 'saved'}
                      className={`w-full border-none outline-none bg-transparent text-sm ${
                        rowStatus === 'saving' || rowStatus === 'saved' ? 'opacity-50 cursor-not-allowed' : ''
                      }`}
                    />
                  </td>
                  <td className="px-1">
                    <input 
                      value={r.vehicleType} 
                      onChange={(e) => updateRow(i, 'vehicleType', e.target.value)}
                      disabled={rowStatus === 'saving' || rowStatus === 'saved'}
                      className={`w-full border-none outline-none bg-transparent text-sm ${
                        rowStatus === 'saving' || rowStatus === 'saved' ? 'opacity-50 cursor-not-allowed' : ''
                      }`}
                    />
                  </td>
                  <td className="px-1">
                    <input 
                      value={r.make} 
                      onChange={(e) => updateRow(i, 'make', e.target.value)}
                      disabled={rowStatus === 'saving' || rowStatus === 'saved'}
                      className={`w-full border-none outline-none bg-transparent text-sm ${
                        rowStatus === 'saving' || rowStatus === 'saved' ? 'opacity-50 cursor-not-allowed' : ''
                      }`}
                    />
                  </td>
                  <td className="px-1">
                    <input 
                      value={r.model} 
                      onChange={(e) => updateRow(i, 'model', e.target.value)}
                      className="w-full border-none outline-none bg-transparent text-sm"
                    />
                  </td>
                  <td className="px-1">
                    <input 
                      value={r.cc} 
                      onChange={(e) => updateRow(i, 'cc', e.target.value)}
                      className="w-full border-none outline-none bg-transparent text-sm"
                    />
                  </td>
                  <td className="px-1">
                    <input 
                      value={r.manufacturingYear} 
                      onChange={(e) => updateRow(i, 'manufacturingYear', e.target.value)}
                      className="w-full border-none outline-none bg-transparent text-sm"
                    />
                  </td>
                  <td className="px-1">
                    <input 
                      type="date"
                      value={r.issueDate} 
                      onChange={(e) => updateRow(i, 'issueDate', e.target.value)}
                      className="w-full border-none outline-none bg-transparent text-sm"
                    />
                  </td>
                  <td className="px-1">
                    <input 
                      type="date"
                      value={r.expiryDate} 
                      onChange={(e) => updateRow(i, 'expiryDate', e.target.value)}
                      className="w-full border-none outline-none bg-transparent text-sm"
                    />
                  </td>
                  <td className="px-1">
                    <input 
                      type="text"
                      value={r.idv} 
                      onChange={(e) => updateRow(i, 'idv', e.target.value)}
                      className="w-full border-none outline-none bg-transparent text-sm"
                    />
                  </td>
                  <td className="px-1">
                    <input 
                      type="text"
                      value={r.ncb} 
                      onChange={(e) => updateRow(i, 'ncb', e.target.value)}
                      className="w-full border-none outline-none bg-transparent text-sm"
                    />
                  </td>
                  <td className="px-1">
                    <input 
                      type="text"
                      value={r.discount} 
                      onChange={(e) => updateRow(i, 'discount', e.target.value)}
                      className="w-full border-none outline-none bg-transparent text-sm"
                    />
                  </td>
                  <td className="px-1">
                    <input 
                      type="text"
                      value={r.netOd} 
                      onChange={(e) => updateRow(i, 'netOd', e.target.value)}
                      className="w-full border-none outline-none bg-transparent text-sm"
                    />
                  </td>
                  <td className="px-1">
                    <input 
                      value={r.ref} 
                      onChange={(e) => updateRow(i, 'ref', e.target.value)}
                      className="w-full border-none outline-none bg-transparent text-sm"
                    />
                  </td>
                  <td className="px-1">
                    <input 
                      type="text"
                      value={r.totalOd} 
                      onChange={(e) => updateRow(i, 'totalOd', e.target.value)}
                      className="w-full border-none outline-none bg-transparent text-sm"
                    />
                  </td>
                  <td className="px-1">
                    <input 
                      type="text"
                      value={r.netPremium} 
                      onChange={(e) => updateRow(i, 'netPremium', e.target.value)}
                      className="w-full border-none outline-none bg-transparent text-sm"
                    />
                  </td>
                  <td className="px-1">
                    <input 
                      type="text"
                      value={r.totalPremium} 
                      onChange={(e) => updateRow(i, 'totalPremium', e.target.value)}
                      className="w-full border-none outline-none bg-transparent text-sm"
                    />
                  </td>
                  <td className="px-1">
                    <input 
                      type="text"
                      value={r.cashbackPct} 
                      onChange={(e) => updateRow(i, 'cashbackPct', e.target.value)}
                      className="w-full border-none outline-none bg-transparent text-sm"
                    />
                  </td>
                  <td className="px-1">
                    <input 
                      type="text"
                      value={r.cashbackAmt} 
                      onChange={(e) => updateRow(i, 'cashbackAmt', e.target.value)}
                      className="w-full border-none outline-none bg-transparent text-sm"
                    />
                  </td>
                  <td className="px-1">
                    <input 
                      type="text"
                      value={r.customerPaid} 
                      onChange={(e) => updateRow(i, 'customerPaid', e.target.value)}
                      className="w-full border-none outline-none bg-transparent text-sm"
                    />
                  </td>
                  <td className="px-1" style={{ display: 'none' }}>
                    <input 
                      type="text"
                      value={r.brokerage} 
                      onChange={(e) => updateRow(i, 'brokerage', e.target.value)}
                      className="w-full border-none outline-none bg-transparent text-sm"
                    />
                  </td>
                  <td className="px-1">
                    <input 
                      value={r.executive} 
                      onChange={(e) => updateRow(i, 'executive', e.target.value)}
                      className="w-full border-none outline-none bg-transparent text-sm"
                    />
                  </td>
                  <td className="px-1">
                    <input 
                      value={r.opsExecutive} 
                      onChange={(e) => updateRow(i, 'opsExecutive', e.target.value)}
                      className="w-full border-none outline-none bg-transparent text-sm"
                    />
                  </td>
                  <td className="px-1">
                    <input 
                      value={r.callerName} 
                      onChange={(e) => updateRow(i, 'callerName', e.target.value)}
                      className="w-full border-none outline-none bg-transparent text-sm"
                    />
                  </td>
                  <td className="px-1">
                    <input 
                      value={r.mobile} 
                      onChange={(e) => updateRow(i, 'mobile', e.target.value)}
                      className="w-full border-none outline-none bg-transparent text-sm"
                    />
                  </td>
                  <td className="px-1">
                    <input 
                      value={r.rollover} 
                      onChange={(e) => updateRow(i, 'rollover', e.target.value)}
                      className="w-full border-none outline-none bg-transparent text-sm"
                    />
                  </td>
                  <td className="px-1">
                    <input 
                      value={r.customerName} 
                      onChange={(e) => updateRow(i, 'customerName', e.target.value)}
                      className="w-full border-none outline-none bg-transparent text-sm"
                    />
                  </td>
                  <td className="px-1">
                    <input 
                      value={r.customerEmail || ''} 
                      onChange={(e) => updateRow(i, 'customerEmail', e.target.value)}
                      className="w-full border-none outline-none bg-transparent text-sm"
                    />
                  </td>
                  <td className="px-1">
                    <input 
                      value={r.branch} 
                      onChange={(e) => updateRow(i, 'branch', e.target.value)}
                      className="w-full border-none outline-none bg-transparent text-sm"
                      placeholder="Required"
                      required
                    />
                  </td>
                  <td className="px-1">
                    <input 
                      value={r.paymentMethod || ''} 
                      onChange={(e) => {
                        updateRow(i, 'paymentMethod', e.target.value);
                        if (e.target.value !== 'NICSAN') {
                          updateRow(i, 'paymentSubMethod', '');
                        }
                      }}
                      className="w-full border-none outline-none bg-transparent text-sm"
                      placeholder="INSURER or NICSAN"
                    />
                  </td>
                  <td className="px-1">
                    <input 
                      value={r.paymentSubMethod || ''} 
                      onChange={(e) => updateRow(i, 'paymentSubMethod', e.target.value)}
                      className="w-full border-none outline-none bg-transparent text-sm"
                      placeholder={r.paymentMethod === 'NICSAN' ? "DIRECT or EXECUTIVE" : ""}
                      disabled={r.paymentMethod !== 'NICSAN'}
                    />
                  </td>
                  <td className="px-1">
                    <input 
                      value={r.remark} 
                      onChange={(e) => updateRow(i, 'remark', e.target.value)}
                      className="w-full border-none outline-none bg-transparent text-sm"
                    />
                  </td>
                  <td className="px-1">
                    <div className="flex items-center gap-2">
                      {getStatusIndicator()}
                      <button 
                        onClick={() => deleteRow(i)}
                        className="text-red-500 hover:text-red-700 text-xs p-1 rounded hover:bg-red-50"
                        title="Delete row"
                      >
                        ✕
                      </button>
                    </div>
                  </td>
                </tr>
                );
              })}
            </tbody>
          </table>
        </div>
        <div className="flex gap-3 mt-4 flex-wrap">
          <button 
            onClick={addNewRow}
            className="px-4 py-2 rounded-xl bg-blue-600 text-white hover:bg-blue-700"
          >
            + Add New Row
          </button>
          <button 
            onClick={handleSaveAll}
            disabled={isSaving || rows.length === 0}
            className="px-4 py-2 rounded-xl bg-zinc-900 text-white disabled:opacity-50 disabled:cursor-not-allowed"
          >
            {isSaving ? 'Saving...' : `Save All (${rows.length})`}
          </button>
          {Object.values(rowStatuses).some(status => status === 'error') && (
            <button 
              onClick={retryFailedRows}
              className="px-4 py-2 rounded-xl bg-orange-600 text-white hover:bg-orange-700"
            >
              Retry Failed ({Object.values(rowStatuses).filter(s => s === 'error').length})
            </button>
          )}
          <button 
            onClick={handleValidate}
            className="px-4 py-2 rounded-xl bg-white border hover:bg-gray-50"
          >
            Validate All
          </button>
          <button 
            onClick={deleteEmptyRows}
            className="px-4 py-2 rounded-xl bg-yellow-600 text-white hover:bg-yellow-700"
          >
            Delete Empty
          </button>
          <button 
            onClick={clearAllRows}
            className="px-4 py-2 rounded-xl bg-red-600 text-white hover:bg-red-700"
          >
            Clear All
          </button>
        </div>
      </Card>
    </>
  )
}

function PageReview() {
  const [reviewData, setReviewData] = useState<any>(null);
  const [isLoading, setIsLoading] = useState(false);
  const [_saveMessage, setSaveMessage] = useState<{type: 'success' | 'error', message: string} | null>(null);
  const [submitMessage, setSubmitMessage] = useState<{type: 'success' | 'error', message: string} | null>(null);
  const [availableUploads, setAvailableUploads] = useState<any[]>([]);
  const [selectedUpload, setSelectedUpload] = useState<string>('');
  const [editableData, setEditableData] = useState<any>({
    pdfData: {},
    manualExtras: {}
  });
  const [callerNames, setCallerNames] = useState<string[]>([]);
  
  // Verification popup state
  const [showVerificationModal, setShowVerificationModal] = useState(false);
  const [pendingSaveData, setPendingSaveData] = useState<any>(null);

  // Load telecaller names on component mount
  useEffect(() => {
    const loadTelecallers = async () => {
      try {
        const response = await DualStorageService.getTelecallers();
        if (response.success && Array.isArray(response.data)) {
          const names = response.data
            .map((telecaller: any) => telecaller.name)
            .filter((name: string) => name && name !== 'Unknown');
          setCallerNames(names);
        }
      } catch (error) {
        console.error('Failed to load telecallers:', error);
      }
    };
    loadTelecallers();
  }, []);

  // Get filtered caller suggestions
  const getFilteredCallerSuggestions = async (input: string): Promise<string[]> => {
    if (!input || input.length < 2) return [];
    
    return callerNames.filter(name => 
      name.toLowerCase().includes(input.toLowerCase())
    );
  };

  // Handle adding new telecaller
  const handleAddNewTelecaller = async (name: string) => {
    try {
      const response = await DualStorageService.addTelecaller({
        name: name,
        email: '',
        phone: '',
        branch: 'Default Branch',
        is_active: true
      });
      
      if (response.success) {
        // Refresh caller names list
        const updatedCallers = await DualStorageService.getTelecallers();
        if (updatedCallers.success) {
          const names = updatedCallers.data
            .map((telecaller: any) => telecaller.name)
            .filter((name: string) => name && name !== 'Unknown');
          setCallerNames(names);
        }
      }
    } catch (error) {
      console.error('Failed to add new telecaller:', error);
    }
  };

  // Load available uploads for review
  useEffect(() => {
    const loadAvailableUploads = async () => {
      try {
        
        // First, try to get real uploads from localStorage (from PDF upload page)
        const storedUploads = localStorage.getItem('nicsan_crm_uploads');
        let realUploads = [];
        
        if (storedUploads) {
          try {
            realUploads = JSON.parse(storedUploads);
          } catch (e) {
            console.error('Failed to parse stored uploads:', e);
          }
        }
        
        // If no real uploads, show mock data for demo
        if (realUploads.length === 0) {
          setAvailableUploads([
            { 
              id: 'mock_1', 
              filename: 'policy_TA_9921.pdf', 
              status: 'REVIEW',
              s3_key: 'uploads/1/1234567890_policy_TA_9921.pdf',
              extracted_data: {
                insurer: 'TATA_AIG',
                status: 'REVIEW',
                manual_extras: {
                  executive: "Rahul Kumar",
                  callerName: "Priya Singh",
                  mobile: "9876543210",
                  rollover: "RENEWAL-2025",
                  remark: "Customer requested early renewal with NCB benefits",
                  brokerage: 500,
                  cashback: 600,
                  customerPaid: 11550,
                  customerChequeNo: "CHQ-001234",
                  ourChequeNo: "OUR-567890"
                },
                extracted_data: {
                  policy_number: "TA-9921",
                  vehicle_number: "KA 51 MM 1214",
                  insurer: "Tata AIG",
                  product_type: "Private Car",
                  vehicle_type: "Private Car",
                  make: "Maruti",
                  model: "Swift",
                  cc: "1197",
                  manufacturing_year: "2021",
                  issue_date: "2025-08-10",
                  expiry_date: "2026-08-09",
                  idv: 495000,
                  ncb: 20,
                  discount: 0,
                  net_od: 5400,
                  ref: "",
                  total_od: 7200,
                  net_premium: 10800,
                  total_premium: 12150,
                  customer_name: 'Jane Smith',
                  confidence_score: 0.86
                }
              }
            }
          ]);
        } else {
          // Show real uploads - filter out any mock uploads
          const filteredRealUploads = realUploads.filter((upload: any) => !upload.id.startsWith('mock_'));
          setAvailableUploads(filteredRealUploads);
        }
      } catch (error) {
        console.error('Failed to load uploads:', error);
      }
    };
    
    loadAvailableUploads();
    
    // Auto-refresh every 5 seconds to check for new uploads
    const interval = setInterval(loadAvailableUploads, 5000);
    
    return () => clearInterval(interval);
  }, []);



  // Handle adding new telecaller

  const loadUploadData = async (uploadId: string) => {
    try {
      // Check if this is a mock upload ID
      if (uploadId.startsWith('mock_')) {
        // Use mock data directly for mock uploads
        const upload = availableUploads.find(u => u.id === uploadId);
        if (upload) {
          setReviewData(upload);
          setEditableData({
            pdfData: { ...upload.extracted_data.extracted_data },
            manualExtras: { ...upload.extracted_data.manual_extras }
          });
          setSubmitMessage({ 
            type: 'success', 
            message: 'Mock upload data loaded successfully! Please review before saving.' 
          });
        }
        return;
      }
      
      // Try to get real data from backend for real uploads
      const response = await DualStorageService.getUploadForReview(uploadId);
      
      if (response.success) {
        const upload = response.data;
        setReviewData(upload);
        
        // Initialize editable data with current values
        setEditableData({
          pdfData: { ...upload.extracted_data.extracted_data },
          manualExtras: { ...upload.extracted_data.manual_extras }
        });
        
        setSubmitMessage({ 
          type: 'success', 
          message: 'Upload data loaded successfully! Please review before saving.' 
        });
      } else {
        // Fallback to local data
        const upload = availableUploads.find(u => u.id === uploadId);
        if (upload) {
          setReviewData(upload);
          setEditableData({
            pdfData: { ...upload.extracted_data.extracted_data },
            manualExtras: { ...upload.extracted_data.manual_extras }
          });
          setSubmitMessage({ 
            type: 'success', 
            message: 'Upload data loaded successfully! Please review before saving.' 
          });
        }
      }
    } catch (error) {
      setSubmitMessage({ 
        type: 'error', 
        message: 'Failed to load upload data. Please try again.' 
      });
    }
  };

  const updatePdfData = (field: string, value: any) => {
    setEditableData((prev: any) => ({
      ...prev,
      pdfData: { ...prev.pdfData, [field]: value }
    }));
  };

  const updateManualExtras = (field: string, value: any) => {
    setEditableData((prev: any) => ({
      ...prev,
      manualExtras: { ...prev.manualExtras, [field]: value }
    }));
  };

  // const __validateData = () => {
  //   const errors = [];
  //   
  //   // Required fields validation
  //   if (!editableData.pdfData.policy_number) {
  //     errors.push('Policy Number is required');
  //   }
  //   if (!editableData.pdfData.vehicle_number) {
  //     errors.push('Vehicle Number is required');
  //   }
  //   if (!editableData.manualExtras.executive) {
  //     errors.push('Executive name is required');
  //   }
  //   if (!editableData.manualExtras.mobile) {
  //     errors.push('Mobile number is required');
  //   }
  //   
  //   // Format validation
  //   if (editableData.pdfData.vehicle_number && !/^[A-Z]{2}[0-9]{2}[A-Z]{1,2}[0-9]{4}$/.test(editableData.pdfData.vehicle_number.replace(/\s/g, ''))) {
  //     errors.push('Invalid vehicle number format (e.g., KA01AB1234 or KA 51 MM 1214)');
  //   }
  //   
  //   // Mobile number validation
  //   if (editableData.manualExtras.mobile && !/^[6-9]\d{9}$/.test(editableData.manualExtras.mobile)) {
  //     errors.push('Invalid mobile number format (10 digits starting with 6-9)');
  //   }
  //   
  //   return errors;
  // };

  const validateEditedData = () => {
    const errors = [];
    
    // Validate PDF data
    if (!editableData.pdfData.policy_number) {
      errors.push('Policy Number is required');
    }
    if (!editableData.pdfData.vehicle_number) {
      errors.push('Vehicle Number is required');
    }
    
    // Validate manual extras
    if (!editableData.manualExtras.executive) {
      errors.push('Executive name is required');
    }
    if (!editableData.manualExtras.mobile) {
      errors.push('Mobile number is required');
    }
    
    // Format validation
    if (editableData.pdfData.vehicle_number) {

      const cleanValue = editableData.pdfData.vehicle_number.replace(/\s/g, '');
      const traditionalPattern = /^[A-Z]{2}[0-9]{2}[A-Z]{1,2}[0-9]{4}$/;
      const bhSeriesPattern = /^[0-9]{2}BH[0-9]{4}[A-Z]{1,2}$/;
      if (!traditionalPattern.test(cleanValue) && !bhSeriesPattern.test(cleanValue)) {
        errors.push('Vehicle number must be in valid format (e.g., KA01AB1234 or 12BH1234AB)');
      }
    }
    
    // Mobile number validation
    if (editableData.manualExtras.mobile && !/^[6-9]\d{9}$/.test(editableData.manualExtras.mobile)) {
      errors.push('Invalid mobile number format (10 digits starting with 6-9)');
    }
    
    return errors;
  };

  const handleConfirmAndSave = async () => {
    setIsLoading(true);
    setSaveMessage(null);
    
    try {
      
      // Validate edited data before saving
      const validationErrors = validateEditedData();
      if (validationErrors.length > 0) {
        console.log('❌ Validation failed:', validationErrors);
        setSubmitMessage({ 
          type: 'error', 
          message: `Validation failed: ${validationErrors.join(', ')}` 
        });
        return;
      }
      
      // Show verification popup before saving
      
      setPendingSaveData({
        pdfData: editableData.pdfData,
        manualExtras: editableData.manualExtras
      });
      setShowVerificationModal(true);
      
    } catch (error) {
      console.error('❌ Confirm & Save error:', error);
      setSubmitMessage({ 
        type: 'error', 
        message: 'Failed to prepare for save. Please try again.' 
      });
    } finally {
      setIsLoading(false);
    }
  };

  // Handle verification confirmation
  const handleVerificationConfirm = async () => {
    setShowVerificationModal(false);
    setIsLoading(true);
    
    try {
      // Check if this is a mock upload
      if (reviewData.id.startsWith('mock_')) {
        // Simulate successful save for mock data
        await new Promise(resolve => setTimeout(resolve, 1000)); // Simulate API delay
        
        setSubmitMessage({ 
          type: 'success', 
          message: 'Mock policy confirmed and saved successfully! (Demo mode)' 
        });
        
        // Clear form after successful save
        setTimeout(() => {
          setReviewData(null);
          setSaveMessage(null);
          setEditableData({ pdfData: {}, manualExtras: {} });
        }, 2000);
        
        return;
      }
      
      
      // Send edited data to backend
      const result = await DualStorageService.confirmUploadAsPolicy(reviewData.id, pendingSaveData);
      
      if (result.success) {
        console.log('✅ Policy confirmed successfully with edited data!');
        setSubmitMessage({ 
          type: 'success', 
          message: 'Policy confirmed and saved successfully with your edits!' 
        });
        
        // Clear form after successful save
        setTimeout(() => {
          setReviewData(null);
          setSaveMessage(null);
          setEditableData({ pdfData: {}, manualExtras: {} });
        }, 2000);
      } else {
        console.log('❌ Policy confirmation failed:', result.error);
        setSubmitMessage({ 
          type: 'error', 
          message: result.error || 'Failed to save policy. Please try again.' 
        });
      }
      
    } catch (error) {
      console.error('❌ Confirm & Save error:', error);
      setSubmitMessage({ 
        type: 'error', 
        message: 'Failed to save policy. Please try again.' 
      });
    } finally {
      setIsLoading(false);
    }
  };

  // Handle verification cancellation
  const handleVerificationCancel = () => {
    setShowVerificationModal(false);
    setPendingSaveData(null);
  };

  const handleRejectToManual = () => {
    // In real app, this would redirect to manual form with some pre-filled data
    setReviewData(null);
    // You could navigate to manual form here
  };

  // Verification modal component
  const VerificationModal = ({ isOpen, onConfirm, onCancel, email, phone }: { isOpen: boolean; onConfirm: () => void; onCancel: () => void; email: string; phone: string }) => {
    if (!isOpen) return null;
    
    return (
      <div className="fixed inset-0 bg-black bg-opacity-50 flex items-center justify-center z-50">
        <div className="bg-white rounded-lg p-6 max-w-md w-full mx-4">
          <h3 className="text-lg font-semibold mb-4">📋 Verify Contact Details</h3>
          
          <div className="space-y-3 mb-6">
            <div className="flex items-center gap-3">
              <span className="text-sm font-medium">📧 Email:</span>
              <span className={`px-2 py-1 rounded text-sm ${email ? 'bg-green-100 text-green-800' : 'bg-red-100 text-red-800'}`}>
                {email || 'Not provided'}
              </span>
            </div>
            
            <div className="flex items-center gap-3">
              <span className="text-sm font-medium">📱 Phone:</span>
              <span className={`px-2 py-1 rounded text-sm ${phone ? 'bg-green-100 text-green-800' : 'bg-red-100 text-red-800'}`}>
                {phone || 'Not provided'}
              </span>
            </div>
          </div>
          
          <div className="text-sm text-gray-600 mb-4">
            Please verify these contact details are correct before saving the policy.
          </div>
          
          <div className="flex gap-3">
            <button 
              onClick={onConfirm} 
              className="px-4 py-2 bg-green-600 text-white rounded hover:bg-green-700"
            >
              ✅ Correct - Save Policy
            </button>
            <button 
              onClick={onCancel} 
              className="px-4 py-2 bg-gray-300 text-gray-700 rounded hover:bg-gray-400"
            >
              ❌ Cancel
            </button>
          </div>
        </div>
      </div>
    );
  };

  // For demo purposes, show mock data
  if (!reviewData && availableUploads.length === 0) {
    return (
      <Card title="Review & Confirm" desc="Review PDF data + manual extras before saving">
        <div className="text-center py-8 text-zinc-500">
          <div className="text-6xl mb-4">📄</div>
          <div className="text-lg font-medium mb-2">No PDF data to review</div>
          <div className="text-sm">Upload a PDF with manual extras first to see the review screen.</div>
          
          {/* Test Button */}
          <div className="mt-4">
            <button 
              onClick={() => {
                const testUpload = {
                  id: 'test_' + Date.now(),
                  filename: 'test_policy.pdf',
                  status: 'REVIEW',
                  s3_key: 'uploads/test/test_policy.pdf',
                  extracted_data: {
                    insurer: 'TATA_AIG',
                    status: 'REVIEW',
                    manual_extras: {
                      executive: "Test User",
                      callerName: "Test Caller",
                      mobile: "9876543210",
                      rollover: "TEST-2025",
                      remark: "Test upload for debugging",
                      brokerage: 500,
                      cashback: 600,
                      customerPaid: 11550,
                      customerChequeNo: "TEST-001",
                      ourChequeNo: "TEST-002"
                    },
                    extracted_data: {
                      policy_number: "TA-TEST",
                      vehicle_number: "KA 51 MM 1214",
                      insurer: "Tata AIG",
                      product_type: "Private Car",
                      vehicle_type: "Private Car",
                      make: "Maruti",
                      model: "Swift",
                      cc: "1197",
                      manufacturing_year: "2021",
                      issue_date: "2025-08-14",
                      expiry_date: "2026-08-13",
                      idv: 495000,
                      ncb: 20,
                      discount: 0,
                      net_od: 5400,
                      ref: "",
                      total_od: 7200,
                      net_premium: 10800,
                      total_premium: 12150,
                      customer_name: 'Mike Johnson',
                      confidence_score: 0.86
                    }
                  }
                };
                
                localStorage.setItem('nicsan_crm_uploads', JSON.stringify([testUpload]));
                
                // Force reload
                window.location.reload();
              }}
              className="px-4 py-2 bg-green-600 text-white rounded-lg text-sm hover:bg-green-700"
            >
              🧪 Add Test Upload (Debug)
            </button>
          </div>
        </div>
      </Card>
    );
  }

  // Show upload selection if no specific upload is loaded
  if (!reviewData && availableUploads.length > 0) {
    return (
      <Card title="Review & Confirm" desc="Select an upload to review">
        <div className="mb-6 p-4 bg-zinc-50 rounded-xl">
          <div className="flex items-center justify-between mb-3">
            <div className="text-sm font-medium">📄 Select Upload to Review</div>
            <button 
              onClick={() => {
                // Force reload available uploads from localStorage
                const loadAvailableUploads = async () => {
                  try {
                    const storedUploads = localStorage.getItem('nicsan_crm_uploads');
                    if (storedUploads) {
                      const realUploads = JSON.parse(storedUploads);
                      setAvailableUploads(realUploads);
                    }
                  } catch (error) {
                    console.error('Failed to refresh uploads:', error);
                  }
                };
                loadAvailableUploads();
              }}
              className="px-3 py-1 text-xs bg-zinc-200 hover:bg-zinc-300 rounded-lg transition-colors"
            >
              🔄 Refresh
            </button>
          </div>
          <div className="flex items-center gap-3">
            <select 
              value={selectedUpload} 
              onChange={(e) => setSelectedUpload(e.target.value)}
              className="px-3 py-2 border rounded-lg text-sm"
            >
              <option value="">Select an upload to review...</option>
              {availableUploads.map(upload => (
                <option key={upload.id} value={upload.id}>
                  {upload.filename} ({upload.extracted_data?.insurer || 'N/A'}) - {upload.status}
                </option>
              ))}
            </select>
            <button 
              onClick={() => loadUploadData(selectedUpload)}
              disabled={!selectedUpload}
              className="px-4 py-2 bg-indigo-600 text-white rounded-lg text-sm disabled:opacity-50 disabled:cursor-not-allowed"
            >
              Load Upload Data
            </button>
          </div>
        </div>
      </Card>
    );
  }

  const data = reviewData;
  
  // Safety check - if no data, show error
  if (!data || !data.extracted_data) {
    return (
      <Card title="Review & Confirm" desc="Review PDF data + manual extras before saving">
        <div className="text-center py-8 text-red-500">
          <div className="text-6xl mb-4">⚠️</div>
          <div className="text-lg font-medium mb-2">Data Error</div>
          <div className="text-sm">No valid data found for review. Please try selecting an upload again.</div>
          <div className="mt-4 p-3 bg-red-50 rounded-lg text-red-700 text-sm">
            🔍 <strong>Debug:</strong> data = {JSON.stringify(data, null, 2)}
          </div>
        </div>
      </Card>
    );
  }
  
  const pdfData = data.extracted_data.extracted_data;
  const manualExtras = data.extracted_data.manual_extras;

  return (
    <>
      <Card title="Review & Confirm" desc="Review PDF data + manual extras before saving">
        {/* Success/Error Messages */}
        {submitMessage && (
          <div className={`mb-4 p-3 rounded-xl text-sm ${
            submitMessage.type === 'success' 
              ? 'bg-green-100 text-green-800 border border-green-200' 
              : 'bg-red-100 text-red-800 border border-red-200'
          }`}>
            {submitMessage.message}
          </div>
        )}

        {/* File Info */}
        <div className="mb-4 p-3 bg-zinc-50 rounded-lg">
          <div className="flex items-center gap-4 text-sm">
            <div><span className="font-medium">File:</span> {data.filename}</div>
            <div><span className="font-medium">Status:</span> {data.status}</div>
            <div><span className="font-medium">S3 Key:</span> {data.s3_key}</div>
          </div>
        </div>

        {/* Confidence Score */}
        <div className="mb-4 p-3 rounded-lg bg-zinc-50">
          <div className="flex items-center gap-2">
            <div className="text-sm font-medium">AI Confidence Score:</div>
            <span className={`px-2 py-1 rounded-full text-xs font-medium ${
              pdfData.confidence_score >= 0.8 
                ? 'bg-green-100 text-green-700'
                : pdfData.confidence_score >= 0.6
                ? 'bg-yellow-100 text-yellow-700'
                : 'bg-red-100 text-red-700'
            }`}>
              {Math.round(pdfData.confidence_score * 100)}%
            </span>
          </div>
          <div className="text-xs text-zinc-600 mt-1">
            {pdfData.confidence_score >= 0.8 
              ? 'High confidence - data looks good'
              : pdfData.confidence_score >= 0.6
              ? 'Medium confidence - please review carefully'
              : 'Low confidence - manual review required'
            }
          </div>
        </div>

        {/* PDF Extracted Data Section */}
        <div className="mb-6">
          <div className="text-sm font-medium mb-3 text-green-700 bg-green-50 px-3 py-2 rounded-lg">
            📄 PDF Extracted Data (AI Confidence: {Math.round((editableData.pdfData.confidence_score || pdfData.confidence_score) * 100)}%)
          </div>
          <div className="grid grid-cols-1 md:grid-cols-2 gap-4">
            <LabeledInput 
              label="Policy Number" 
              value={editableData.pdfData.policy_number || pdfData.policy_number}
              onChange={(value) => updatePdfData('policy_number', value)}
              hint="auto-read from PDF (editable)"
            />
            <LabeledInput 
              label="Vehicle Number" 
              value={editableData.pdfData.vehicle_number || pdfData.vehicle_number}
              onChange={(value) => updatePdfData('vehicle_number', value)}
              hint="check format (editable)"
            />
            <LabeledInput 
              label="Insurer" 
              value={editableData.pdfData.insurer || pdfData.insurer}
              onChange={(value) => updatePdfData('insurer', value)}
            />
            <LabeledInput 
              label="Product Type" 
              value={editableData.pdfData.product_type || pdfData.product_type}
              onChange={(value) => updatePdfData('product_type', value)}
            />
            <LabeledInput 
              label="Make" 
              value={editableData.pdfData.make || pdfData.make}
              onChange={(value) => updatePdfData('make', value)}
            />
            <LabeledInput 
              label="Model" 
              value={editableData.pdfData.model || pdfData.model}
              onChange={(value) => updatePdfData('model', value)}
            />
            <LabeledInput 
              label="CC" 
              value={editableData.pdfData.cc || pdfData.cc}
              onChange={(value) => updatePdfData('cc', value)}
              hint="engine size"
            />
            <LabeledInput 
              label="Manufacturing Year" 
              value={editableData.pdfData.manufacturing_year || pdfData.manufacturing_year}
              onChange={(value) => updatePdfData('manufacturing_year', value)}
            />
            <LabeledInput 
              label="Issue Date" 
              type="date"
              value={(() => {
                const dateValue = editableData.pdfData.issue_date || pdfData.issue_date;
                if (dateValue) {
                  // If date is in DD-MM-YYYY format, convert to YYYY-MM-DD
                  if (dateValue.includes('-') && dateValue.split('-')[0].length === 2) {
                    const [day, month, year] = dateValue.split('-');
                    return `${year}-${month}-${day}`;
                  }
                  // If already in YYYY-MM-DD format, return as is
                  return dateValue;
                }
                return dateValue;
              })()}
              onChange={(value) => {
                // Ensure date is in YYYY-MM-DD format
                if (value) {
                  const date = new Date(value);
                  if (!isNaN(date.getTime())) {
                    const formattedDate = date.toISOString().split('T')[0];
                    updatePdfData('issue_date', formattedDate);
                  } else {
                    updatePdfData('issue_date', value);
                  }
                } else {
                  updatePdfData('issue_date', value);
                }
              }}
            />
            <LabeledInput 
              label="Expiry Date" 
              value={editableData.pdfData.expiry_date || pdfData.expiry_date}
              onChange={(value) => updatePdfData('expiry_date', value)}
            />
            <LabeledInput 
              label="IDV (₹)" 
              value={editableData.pdfData.idv || pdfData.idv}
              onChange={(value) => updatePdfData('idv', value)}
            />
            <LabeledInput 
              label="NCB (%)" 
              value={editableData.pdfData.ncb || pdfData.ncb}
              onChange={(value) => updatePdfData('ncb', value)}
            />
            <LabeledInput 
              label="Discount (%)" 
              value={editableData.pdfData.discount || pdfData.discount}
              onChange={(value) => updatePdfData('discount', value)}
            />
            <LabeledInput 
              label="Net OD (₹)" 
              value={editableData.pdfData.net_od || pdfData.net_od}
              onChange={(value) => updatePdfData('net_od', value)}
              hint="Own Damage"
            />
            <LabeledInput 
              label="Total OD (₹)" 
              value={editableData.pdfData.total_od || pdfData.total_od}
              onChange={(value) => updatePdfData('total_od', value)}
            />
            <LabeledInput 
              label="Net Premium (₹)" 
              value={editableData.pdfData.net_premium || pdfData.net_premium}
              onChange={(value) => updatePdfData('net_premium', value)}
            />
            <LabeledInput 
              label="Total Premium (₹)" 
              value={editableData.pdfData.total_premium || pdfData.total_premium}
              onChange={(value) => updatePdfData('total_premium', value)}
            />
          </div>
        </div>

        {/* Manual Extras Section */}
        <div className="mb-6">
          <div className="text-sm font-medium mb-3 text-blue-700 bg-blue-50 px-3 py-2 rounded-lg">
            ✏️ Manual Extras (from Sales Rep)
          </div>
          <div className="grid grid-cols-1 md:grid-cols-2 gap-4">
            <LabeledSelect 
              label="Executive" 
              value={editableData.manualExtras.executive || manualExtras.executive}
              onChange={(value) => updateManualExtras('executive', value)}
              options={["Yashwanth", "Kavya", "Bhagya", "Sandesh", "Yallappa", "Nethravathi", "Tejaswini"]}
            />
            <LabeledSelect 
              label="Ops Executive" 
              value={editableData.manualExtras.opsExecutive || manualExtras.opsExecutive}
              onChange={(value) => updateManualExtras('opsExecutive', value)}
              options={["NA", "Ravi", "Pavan", "Manjunath"]}
            />
            <AutocompleteInput 
              label="Caller Name" 
              placeholder="Telecaller name"
              value={editableData.manualExtras.callerName || manualExtras.callerName}
              onChange={(value) => updateManualExtras('callerName', value)}
              getSuggestions={getFilteredCallerSuggestions}
              onAddNew={handleAddNewTelecaller}
              showAddNew={true}
              useReviewPageStyle={true}
            />
            <LabeledInput 
              label="Customer Email ID" 
              value={editableData.manualExtras.customerEmail || manualExtras.customerEmail}
              onChange={(value) => updateManualExtras('customerEmail', value)}
            />
            <LabeledInput 
              label="Mobile Number" 
              value={editableData.manualExtras.mobile || manualExtras.mobile}
              onChange={(value) => updateManualExtras('mobile', value)}
            />
            <LabeledSelect 
              label="Rollover/Renewal" 
              value={editableData.manualExtras.rollover || manualExtras.rollover}
              onChange={(value) => updateManualExtras('rollover', value)}
              options={["ROLLOVER", "RENEWAL"]}
            />
            <LabeledInput 
              label="Customer Name" 
              value={editableData.manualExtras.customerName || manualExtras.customerName}
              onChange={(value) => updateManualExtras('customerName', value)}
            />
            <LabeledSelect 
              label="Branch" 
              value={editableData.manualExtras.branch || manualExtras.branch}
              onChange={(value) => updateManualExtras('branch', value)}
              options={["MYSORE", "BANASHANKARI", "ADUGODI"]}
              required
            />
            <div>
              <label className="block text-xs text-gray-600 mb-1">Payment Method</label>
              <select 
                value={editableData.manualExtras.paymentMethod || manualExtras.paymentMethod || 'INSURER'}
                onChange={(e) => {
                  updateManualExtras('paymentMethod', e.target.value);
                  if (e.target.value !== 'NICSAN') {
                    updateManualExtras('paymentSubMethod', '');
                  }
                }}
                className="w-full px-3 py-2 border border-gray-300 rounded-lg text-sm focus:outline-none focus:ring-2 focus:ring-blue-200"
              >
                <option value="INSURER">INSURER</option>
                <option value="NICSAN">NICSAN</option>
              </select>
            </div>
            {(editableData.manualExtras.paymentMethod || manualExtras.paymentMethod) === 'NICSAN' && (
              <div>
                <label className="block text-xs text-gray-600 mb-1">Payment Sub-Method</label>
                <select 
                  value={editableData.manualExtras.paymentSubMethod || manualExtras.paymentSubMethod || ''}
                  onChange={(e) => updateManualExtras('paymentSubMethod', e.target.value)}
                  className="w-full px-3 py-2 border border-gray-300 rounded-lg text-sm focus:outline-none focus:ring-2 focus:ring-blue-200"
                >
                  <option value="">Select Sub-Method</option>
                  <option value="DIRECT">DIRECT</option>
                  <option value="EXECUTIVE">EXECUTIVE</option>
                </select>
              </div>
            )}
            <div style={{ display: 'none' }}>
              <LabeledInput 
                label="Brokerage (₹)" 
                value={editableData.manualExtras.brokerage || manualExtras.brokerage}
                onChange={(value) => updateManualExtras('brokerage', value)}
                hint="commission amount"
              />
            </div>
            <LabeledInput 
              label="Cashback (₹)" 
              value={editableData.manualExtras.cashback || manualExtras.cashback}
              onChange={(value) => updateManualExtras('cashback', value)}
              hint="total cashback"
            />
            <LabeledInput 
              label="Customer Paid (₹)" 
              value={editableData.manualExtras.customerPaid || manualExtras.customerPaid}
              onChange={(value) => updateManualExtras('customerPaid', value)}
            />
            <LabeledInput 
              label="Customer Cheque No" 
              value={editableData.manualExtras.customerChequeNo || manualExtras.customerChequeNo}
              onChange={(value) => updateManualExtras('customerChequeNo', value)}
            />
            <LabeledInput 
              label="Our Cheque No" 
              value={editableData.manualExtras.ourChequeNo || manualExtras.ourChequeNo}
              onChange={(value) => updateManualExtras('ourChequeNo', value)}
            />
            <div className="md:col-span-2">
              <LabeledInput 
                label="Remark" 
                value={editableData.manualExtras.remark || manualExtras.remark}
                onChange={(value) => updateManualExtras('remark', value)}
                hint="additional notes"
              />
            </div>
          </div>
        </div>

        {/* Issues Section */}
        <div className="mb-6">
          <div className="text-sm font-medium mb-2">Issues & Warnings</div>
          <div className="space-y-2">
            {(editableData.pdfData.confidence_score || pdfData.confidence_score) < 0.8 && (
              <div className="flex items-center gap-2 text-sm text-amber-700 bg-amber-50 p-2 rounded-lg">
                <AlertTriangle className="w-4 h-4 text-amber-600"/> 
                <span>Low confidence score. Please verify all extracted data.</span>
              </div>
            )}
            {!(editableData.pdfData.issue_date || pdfData.issue_date) && (
              <div className="flex items-center gap-2 text-sm text-amber-700 bg-amber-50 p-2 rounded-lg">
                <AlertTriangle className="w-4 h-4 text-amber-600"/> 
                <span>Issue Date missing. Please add manually.</span>
              </div>
            )}
            {!(editableData.pdfData.expiry_date || pdfData.expiry_date) && (
              <div className="flex items-center gap-2 text-sm text-amber-700 bg-amber-50 p-2 rounded-lg">
                <AlertTriangle className="w-4 h-4 text-amber-600"/> 
                <span>Expiry Date missing. Please add manually.</span>
              </div>
            )}
            {!(editableData.manualExtras.executive || manualExtras.executive) && (
              <div className="flex items-center gap-2 text-sm text-amber-700 bg-amber-50 p-2 rounded-lg">
                <AlertTriangle className="w-4 h-4 text-amber-600"/> 
                <span>Executive name missing. Please add manually.</span>
              </div>
            )}
            {!(editableData.manualExtras.mobile || manualExtras.mobile) && (
              <div className="flex items-center gap-2 text-sm text-amber-700 bg-amber-50 p-2 rounded-lg">
                <AlertTriangle className="w-4 h-4 text-amber-600"/> 
                <span>Mobile number missing. Please add manually.</span>
              </div>
            )}
            {(editableData.pdfData.confidence_score || pdfData.confidence_score) >= 0.8 && 
             (editableData.manualExtras.executive || manualExtras.executive) && 
             (editableData.manualExtras.mobile || manualExtras.mobile) && (
              <div className="flex items-center gap-2 text-sm text-green-700 bg-green-50 p-2 rounded-lg">
                <CheckCircle2 className="w-4 h-4 text-green-600"/> 
                <span>Data looks good! High confidence extraction + complete manual extras.</span>
              </div>
            )}
          </div>
        </div>

        {/* Action Buttons */}
        <div className="flex gap-3">
          <button 
            onClick={handleConfirmAndSave} 
            disabled={isLoading}
            className="px-4 py-2 rounded-xl bg-zinc-900 text-white disabled:opacity-50 disabled:cursor-not-allowed"
          >
            {isLoading ? 'Saving...' : 'Confirm & Save'}
          </button>
          <button 
            onClick={handleRejectToManual} 
            disabled={isLoading}
            className="px-4 py-2 rounded-xl bg-white border disabled:opacity-50 disabled:cursor-not-allowed"
          >
            Reject to Manual
          </button>
        </div>
      </Card>

      {/* Verification Modal */}
      <VerificationModal 
        isOpen={showVerificationModal}
        onConfirm={handleVerificationConfirm}
        onCancel={handleVerificationCancel}
        email={editableData.manualExtras.customerEmail || manualExtras.customerEmail}
        phone={editableData.manualExtras.mobile || manualExtras.mobile}
      />
    </>
  )
}

function PagePolicyDetail() {
  const [policyData, setPolicyData] = useState<any>(null);
  const [dataSource, setDataSource] = useState<string>('');
  const [isLoading, setIsLoading] = useState(true);
  const [policyId, setPolicyId] = useState<string>('1');
  const [availablePolicies, setAvailablePolicies] = useState<any[]>([]);
  const [isLoadingPolicies, setIsLoadingPolicies] = useState(true);
  
  // Search functionality state
  const [searchQuery, setSearchQuery] = useState("");
  const [searchResults, setSearchResults] = useState<any[]>([]);
  const [isSearching, setIsSearching] = useState(false);
  const [searchType, setSearchType] = useState<'vehicle' | 'policy' | 'both'>('both');
  const [showResults, setShowResults] = useState(false);

  const loadAvailablePolicies = async () => {
    try {
      setIsLoadingPolicies(true);
      // Use dual storage pattern to get all policies
      const response = await DualStorageService.getAllPolicies();
      
      if (response.success) {
        setAvailablePolicies(response.data || []);
        
        if (ENABLE_DEBUG) {
          console.log('Available policies loaded successfully');
        }
      }
    } catch (error) {
      console.error('Failed to load available policies:', error);
      // Set mock policies as fallback
      setAvailablePolicies([
        { id: '1', policy_number: 'TA-9921', vehicle_number: 'KA 51 MM 1214', insurer: 'Tata AIG' },
        { id: '2', policy_number: 'TA-9922', vehicle_number: 'KA01AB5678', insurer: 'Tata AIG' },
        { id: '3', policy_number: 'TA-9923', vehicle_number: 'KA01AB9012', insurer: 'Tata AIG' }
      ]);
    } finally {
      setIsLoadingPolicies(false);
    }
  };

  const loadPolicyDetail = async (id: string) => {
    try {
      setIsLoading(true);
      // Use dual storage pattern: S3 → Database → Mock Data
      const response = await DualStorageService.getPolicyDetail(id);
      
      if (response.success) {
        setPolicyData(response.data);
        setDataSource(response.source);
        
        
        if (ENABLE_DEBUG) {
          console.log('Available policies loaded successfully');
        }
      }
    } catch (error) {
      console.error('Failed to load policy detail:', error);
      setDataSource('MOCK_DATA');
    } finally {
      setIsLoading(false);
    }
  };

  useEffect(() => {
    loadAvailablePolicies();
    loadPolicyDetail(policyId);
  }, []);

  useEffect(() => {
    if (policyId) {
      loadPolicyDetail(policyId);
    }
  }, [policyId]);

  // Search functionality
  const handleSearch = async (query: string) => {
    if (!query.trim()) {
      setSearchResults([]);
      return;
    }
    
    setIsSearching(true);
    
    try {
      let searchResults: any[] = [];
      
      if (searchType === 'vehicle' || searchType === 'both') {
        // Search by vehicle number
        const vehicleResults = availablePolicies.filter(policy => 
          policy.vehicle_number.toLowerCase().includes(query.toLowerCase())
        );
        searchResults = [...searchResults, ...vehicleResults];
      }
      
      if (searchType === 'policy' || searchType === 'both') {
        // Search by policy number
        const policyResults = availablePolicies.filter(policy => 
          policy.policy_number.toLowerCase().includes(query.toLowerCase())
        );
        searchResults = [...searchResults, ...policyResults];
      }
      
      // Remove duplicates and sort
      const uniqueResults = searchResults.filter((policy, index, self) => 
        index === self.findIndex(p => p.id === policy.id)
      );
      
      setSearchResults(uniqueResults);
    } catch (error) {
      console.error('Search error:', error);
      setSearchResults([]);
    } finally {
      setIsSearching(false);
    }
  };

  // Debounced search
  const debouncedSearch = useMemo(
    () => {
      let timeoutId: ReturnType<typeof setTimeout>;
      return (query: string) => {
        clearTimeout(timeoutId);
        timeoutId = setTimeout(() => handleSearch(query), 300);
      };
    },
    [searchType, availablePolicies]
  );

  useEffect(() => {
    if (searchQuery.trim()) {
      debouncedSearch(searchQuery);
    } else {
      setSearchResults([]);
    }
  }, [searchQuery, debouncedSearch]);

  const handlePolicySelect = (policy: any) => {
    setPolicyId(policy.id);
    setSearchQuery(`${policy.policy_number} - ${policy.vehicle_number}`);
    setShowResults(false);
  };

  // Close search results when clicking outside
  useEffect(() => {
    const handleClickOutside = (event: MouseEvent) => {
      const target = event.target as HTMLElement;
      if (!target.closest('.search-container')) {
        setShowResults(false);
      }
    };

    document.addEventListener('mousedown', handleClickOutside);
    return () => {
      document.removeEventListener('mousedown', handleClickOutside);
    };
  }, []);

  if (isLoading) {
  return (
      <Card title="Policy Detail — Loading..." desc="Loading policy data...">
        <div className="flex items-center justify-center h-32">
          <div className="text-sm text-zinc-600">Loading policy details...</div>
          </div>
      </Card>
    );
  }

  const policy = policyData || {
    policy_number: 'TA-9921',
    vehicle_number: 'KA 51 MM 1214',
    insurer: 'Tata AIG',
    issue_date: '2025-08-10',
    expiry_date: '2026-08-09',
    total_premium: 12150,
    customer_name: 'Sarah Wilson',
    ncb: 20,
    audit_trail: [
      { timestamp: '2025-08-12T15:54:00Z', action: 'PDF_PARSED', user: 'System', details: 'Parsed PDF (98% confidence)' },
      { timestamp: '2025-08-12T15:56:00Z', action: 'CONFIRMED', user: 'Priya Singh', details: 'Confirmed by Ops team' },
      { timestamp: '2025-08-12T15:57:00Z', action: 'AUDIT_SAVED', user: 'System', details: 'Audit log saved' }
    ]
  };

  return (
    <>
      {/* Policy Selection */}
      <Card title="Policy Detail" desc={`View comprehensive policy information (Data Source: ${dataSource || 'Loading...'})`}>
        <div className="mb-4">
          <div className="space-y-4">
            <div className="flex items-center gap-3">
              <label className="text-sm font-medium">Search Policy:</label>
              {isLoadingPolicies ? (
                <div className="text-sm text-zinc-500">Loading policies...</div>
              ) : (
                <div className="relative flex-1 max-w-md search-container">
                  {/* Search Type Toggle */}
                  <div className="flex space-x-4 mb-3">
                    <label className="flex items-center">
                      <input
                        type="radio"
                        value="both"
                        checked={searchType === 'both'}
                        onChange={(e) => setSearchType(e.target.value as 'vehicle' | 'policy' | 'both')}
                        className="mr-2"
                      />
                      <span className="text-sm">Both</span>
                    </label>
                    <label className="flex items-center">
                      <input
                        type="radio"
                        value="vehicle"
                        checked={searchType === 'vehicle'}
                        onChange={(e) => setSearchType(e.target.value as 'vehicle' | 'policy' | 'both')}
                        className="mr-2"
                      />
                      <span className="text-sm">Vehicle</span>
                    </label>
                    <label className="flex items-center">
                      <input
                        type="radio"
                        value="policy"
                        checked={searchType === 'policy'}
                        onChange={(e) => setSearchType(e.target.value as 'vehicle' | 'policy' | 'both')}
                        className="mr-2"
                      />
                      <span className="text-sm">Policy</span>
                    </label>
                  </div>
                  
                  {/* Search Input */}
                  <div className="relative">
                    <input
                      type="text"
                      value={searchQuery}
                      onChange={(e) => setSearchQuery(e.target.value)}
                      onFocus={() => setShowResults(true)}
                      placeholder={`Search by ${searchType === 'both' ? 'vehicle number or policy number' : searchType === 'vehicle' ? 'vehicle number' : 'policy number'}...`}
                      className="block w-full px-3 py-2 pr-10 border border-zinc-300 rounded-md text-sm focus:outline-none focus:ring-2 focus:ring-blue-500 focus:border-blue-500"
                    />
                    <div className="absolute inset-y-0 right-0 pr-3 flex items-center">
                      {isSearching ? (
                        <div className="animate-spin rounded-full h-4 w-4 border-b-2 border-blue-600"></div>
                      ) : (
                        <div className="text-zinc-400">🔍</div>
                      )}
                    </div>
                  </div>
                  
                  {/* Search Results Dropdown */}
                  {showResults && searchResults.length > 0 && (
                    <div className="absolute z-10 mt-1 w-full bg-white border border-zinc-300 rounded-md shadow-lg max-h-60 overflow-auto">
                      {searchResults.map((policy) => (
                        <div
                          key={policy.id}
                          onClick={() => handlePolicySelect(policy)}
                          className="px-4 py-3 hover:bg-zinc-50 cursor-pointer border-b border-zinc-100 last:border-b-0"
                        >
                          <div className="flex justify-between items-start">
                            <div>
                              <p className="text-sm font-medium text-zinc-900">
                                {policy.policy_number}
                              </p>
                              <p className="text-sm text-zinc-500">
                                {policy.vehicle_number} - {policy.insurer}
                              </p>
                            </div>
                          </div>
                        </div>
                      ))}
                    </div>
                  )}
                  
                  {/* No Results Message */}
                  {showResults && searchQuery && searchResults.length === 0 && !isSearching && (
                    <div className="mt-2 text-sm text-zinc-500">
                      No policies found matching your search.
                    </div>
                  )}
                </div>
              )}
              <button
                onClick={() => loadAvailablePolicies()}
                className="px-3 py-1 bg-zinc-100 text-zinc-700 rounded-md text-sm hover:bg-zinc-200"
                disabled={isLoadingPolicies}
              >
                Refresh
              </button>
            </div>
            {availablePolicies.length > 0 && (
              <div className="text-xs text-zinc-500">
                {availablePolicies.length} policies available
              </div>
            )}
          </div>
        </div>
      </Card>

      {/* Policy Information */}
      <Card title={`Policy: ${policy.policy_number || 'TA-9921'} — ${policy.vehicle_number || 'KA 51 MM 1214'}`} desc="Comprehensive policy details">
        <div className="grid grid-cols-1 lg:grid-cols-2 gap-6">
          {/* Basic Information */}
        <div className="bg-zinc-50 rounded-xl p-4">
            <div className="text-sm font-medium mb-3 text-zinc-700">Basic Information</div>
            <div className="grid grid-cols-1 gap-2 text-sm">
              <div className="flex justify-between">
                <span>Policy Number:</span>
                <span className="font-medium">{policy.policy_number || 'TA-9921'}</span>
              </div>
              <div className="flex justify-between">
                <span>Vehicle Number:</span>
                <span className="font-medium">{policy.vehicle_number || 'KA 51 MM 1214'}</span>
              </div>
              <div className="flex justify-between">
                <span>Insurer:</span>
                <span className="font-medium">{policy.insurer || 'Tata AIG'}</span>
              </div>
              <div className="flex justify-between">
                <span>Product Type:</span>
                <span className="font-medium">{policy.product_type || 'Private Car'}</span>
              </div>
              <div className="flex justify-between">
                <span>Issue Date:</span>
                <span className="font-medium">{policy.issue_date || '2025-08-10'}</span>
              </div>
              <div className="flex justify-between">
                <span>Expiry Date:</span>
                <span className="font-medium">{policy.expiry_date || '2026-08-09'}</span>
              </div>
              <div className="flex justify-between">
                <span>Source:</span>
                <span className="font-medium">{policy.source || 'PDF_UPLOAD'}</span>
              </div>
            </div>
          </div>

          {/* Vehicle Information */}
          <div className="bg-zinc-50 rounded-xl p-4">
            <div className="text-sm font-medium mb-3 text-zinc-700">Vehicle Information</div>
            <div className="grid grid-cols-1 gap-2 text-sm">
              <div className="flex justify-between">
                <span>Make:</span>
                <span className="font-medium">{policy.make || 'Maruti'}</span>
              </div>
              <div className="flex justify-between">
                <span>Model:</span>
                <span className="font-medium">{policy.model || 'Swift'}</span>
              </div>
              <div className="flex justify-between">
                <span>CC:</span>
                <span className="font-medium">{policy.cc || '1197'}</span>
              </div>
              <div className="flex justify-between">
                <span>Manufacturing Year:</span>
                <span className="font-medium">{policy.manufacturing_year || '2021'}</span>
              </div>
              <div className="flex justify-between">
                <span>Vehicle Type:</span>
                <span className="font-medium">{policy.vehicle_type || 'Private Car'}</span>
              </div>
              <div className="flex justify-between">
                <span>IDV:</span>
                <span className="font-medium">₹{(policy.idv || 495000).toLocaleString()}</span>
              </div>
            </div>
          </div>

          {/* Customer Information */}
          <div className="bg-zinc-50 rounded-xl p-4">
            <div className="text-sm font-medium mb-3 text-zinc-700">Customer Information</div>
            <div className="grid grid-cols-1 gap-2 text-sm">
              <div className="flex justify-between">
                <span>Customer Name:</span>
                <span className="font-medium">{policy.customer_name || "N/A"}</span>
              </div>
              <div className="flex justify-between">
                <span>Customer Email ID:</span>
                <span className="font-medium">{policy.customer_email || "N/A"}</span>
              </div>
              <div className="flex justify-between">
                <span>Executive:</span>
                <span className="font-medium">{policy.executive || "N/A"}</span>
              </div>
              <div className="flex justify-between">
                <span>Ops Executive:</span>
                <span className="font-medium">{policy.ops_executive || "N/A"}</span>
              </div>
              <div className="flex justify-between">
                <span>Caller Name:</span>
                <span className="font-medium">{policy.caller_name || "N/A"}</span>
              </div>
              <div className="flex justify-between">
                <span>Mobile:</span>
                <span className="font-medium">{policy.mobile || "N/A"}</span>
              </div>
              <div className="flex justify-between">
                <span>Branch:</span>
                <span className="font-medium">{policy.branch || "N/A"}</span>
              </div>
              <div className="flex justify-between">
                <span>Payment Method:</span>
                <span className="font-medium">
                  {policy.payment_method || "INSURER"}
                  {policy.payment_method === 'NICSAN' && policy.payment_sub_method && (
                    <span className="text-blue-600 ml-2 font-semibold">({policy.payment_sub_method})</span>
                  )}
                </span>
              </div>
              {policy.payment_method === 'NICSAN' && policy.payment_sub_method && (
                <div className="flex justify-between">
                  <span>Payment Sub-Method:</span>
                  <span className="font-medium text-blue-600">{policy.payment_sub_method}</span>
                </div>
              )}
              <div className="flex justify-between">
                <span>Type of Business:</span>
                <span className="font-medium">{policy.rollover || "N/A"}</span>
              </div>
              <div className="flex justify-between">
                <span>Remark:</span>
                <span className="font-medium">{policy.remark || "N/A"}</span>
              </div>
            </div>
          </div>

          {/* Financial Information */}
          <div className="bg-zinc-50 rounded-xl p-4">
            <div className="text-sm font-medium mb-3 text-zinc-700">Financial Information</div>
            <div className="grid grid-cols-1 gap-2 text-sm">
              <div className="flex justify-between">
                <span>Total Premium:</span>
                <span className="font-medium">₹{(policy.total_premium || 12150).toLocaleString()}</span>
              </div>
              <div className="flex justify-between">
                <span>Net Premium:</span>
                <span className="font-medium">₹{(policy.net_premium || 10800).toLocaleString()}</span>
              </div>
              <div className="flex justify-between">
                <span>Total OD:</span>
                <span className="font-medium">₹{(policy.total_od || 7200).toLocaleString()}</span>
              </div>
              <div className="flex justify-between">
                <span>Net OD:</span>
                <span className="font-medium">₹{(policy.net_od || 5400).toLocaleString()}</span>
              </div>
              <div className="flex justify-between">
                <span>Brokerage:</span>
                <span className="font-medium">₹{(policy.brokerage || 1822).toLocaleString()}</span>
              </div>
              <div className="flex justify-between">
                <span>Cashback:</span>
                <span className="font-medium">₹{(policy.cashback || 600).toLocaleString()}</span>
              </div>
              <div className="flex justify-between">
                <span>Customer Paid:</span>
                <span className="font-medium">₹{(policy.customer_paid || 12150).toLocaleString()}</span>
              </div>
              <div className="flex justify-between">
                <span>Customer Cheque No:</span>
                <span className="font-medium">{policy.customer_cheque_no || "N/A"}</span>
              </div>
              <div className="flex justify-between">
                <span>Our Cheque No:</span>
                <span className="font-medium">{policy.our_cheque_no || "N/A"}</span>
              </div>
              <div className="flex justify-between">
                <span>Cashback Percentage:</span>
                <span className="font-medium">{(parseFloat(policy.cashback_percentage) || 4.9).toFixed(1)}%</span>
              </div>
              <div className="flex justify-between">
                <span>Cashback Amount:</span>
                <span className="font-medium">₹{(policy.cashback_amount || 600).toLocaleString()}</span>
              </div>
            </div>
          </div>

          {/* Discounts & Benefits */}
          <div className="bg-zinc-50 rounded-xl p-4">
            <div className="text-sm font-medium mb-3 text-zinc-700">Discounts & Benefits</div>
            <div className="grid grid-cols-1 gap-2 text-sm">
              <div className="flex justify-between">
                <span>NCB:</span>
                <span className="font-medium">{policy.ncb || 20}%</span>
              </div>
              <div className="flex justify-between">
                <span>Discount:</span>
                <span className="font-medium">%{(policy.discount || 0).toLocaleString()}</span>
              </div>
              <div className="flex justify-between">
                <span>Net Addon:</span>
                <span className="font-medium">{policy.ref || 'N/A'}</span>
              </div>
            </div>
          </div>
        </div>

        {/* System Information */}
        <div className="mt-6 bg-zinc-50 rounded-xl p-4">
          <div className="text-sm font-medium mb-3 text-zinc-700">System Information</div>
          <div className="grid grid-cols-1 md:grid-cols-2 gap-4 text-sm">
            <div className="flex justify-between">
              <span>Status:</span>
              <span className="font-medium">{policy.status || 'SAVED'}</span>
            </div>
            <div className="flex justify-between">
              <span>Confidence Score:</span>
              <span className="font-medium">{((policy.confidence_score || 0.98) * 100).toFixed(1)}%</span>
            </div>
            <div className="flex justify-between">
              <span>Created By:</span>
              <span className="font-medium">{policy.created_by || 'N/A'}</span>
            </div>
            <div className="flex justify-between">
              <span>Created At:</span>
              <span className="font-medium">{policy.created_at ? new Date(policy.created_at).toLocaleString() : '2025-08-12 15:54:00'}</span>
            </div>
            <div className="flex justify-between">
              <span>Updated At:</span>
              <span className="font-medium">{policy.updated_at ? new Date(policy.updated_at).toLocaleString() : '2025-08-12 15:57:00'}</span>
            </div>
          </div>
        </div>

        {/* Audit Trail */}
        <div className="mt-6 bg-zinc-50 rounded-xl p-4">
          <div className="text-sm font-medium mb-3 text-zinc-700">Activity Timeline</div>
          <div className="space-y-3">
            {policy.audit_trail?.map((entry: any, index: number) => (
              <div key={index} className="flex items-start gap-3 p-3 bg-white rounded-lg border border-zinc-200">
                <div className="w-2 h-2 bg-blue-500 rounded-full mt-2 flex-shrink-0"></div>
                <div className="flex-1">
                  <div className="text-sm font-medium text-zinc-900">{entry.action}</div>
                  <div className="text-xs text-zinc-600">{entry.details}</div>
                  <div className="text-xs text-zinc-500 mt-1">
                    {new Date(entry.timestamp).toLocaleString()} by {entry.user}
                  </div>
                </div>
              </div>
            )) || (
              <>
                <div className="flex items-start gap-3 p-3 bg-white rounded-lg border border-zinc-200">
                  <div className="w-2 h-2 bg-blue-500 rounded-full mt-2 flex-shrink-0"></div>
                  <div className="flex-1">
                    <div className="text-sm font-medium text-zinc-900">PDF_PARSED</div>
                    <div className="text-xs text-zinc-600">Parsed PDF (98% confidence)</div>
                    <div className="text-xs text-zinc-500 mt-1">2025-08-12 15:54:00 by System</div>
                  </div>
                </div>
                <div className="flex items-start gap-3 p-3 bg-white rounded-lg border border-zinc-200">
                  <div className="w-2 h-2 bg-green-500 rounded-full mt-2 flex-shrink-0"></div>
                  <div className="flex-1">
                    <div className="text-sm font-medium text-zinc-900">CONFIRMED</div>
                    <div className="text-xs text-zinc-600">Confirmed by Ops team</div>
                    <div className="text-xs text-zinc-500 mt-1">2025-08-12 15:56:00 by Priya Singh</div>
                  </div>
                </div>
                <div className="flex items-start gap-3 p-3 bg-white rounded-lg border border-zinc-200">
                  <div className="w-2 h-2 bg-purple-500 rounded-full mt-2 flex-shrink-0"></div>
                  <div className="flex-1">
                    <div className="text-sm font-medium text-zinc-900">AUDIT_SAVED</div>
                    <div className="text-xs text-zinc-600">Audit log saved</div>
                    <div className="text-xs text-zinc-500 mt-1">2025-08-12 15:57:00 by System</div>
                  </div>
                </div>
              </>
            )}
        </div>
      </div>
    </Card>
    </>
  )
}

// ---------- FOUNDER ----------
function FounderSidebar({ page, setPage }: { page: string; setPage: (p: string) => void }) {
  const items = [
    { id: "overview", label: "Company Overview", icon: LayoutDashboard },
    { id: "kpis", label: "KPI Dashboard", icon: TrendingUp },
    { id: "leaderboard", label: "Rep Leaderboard", icon: Users },
    { id: "explorer", label: "Sales Explorer", icon: BarChart3 },
    { id: "sources", label: "Data Sources", icon: BarChart3 },
    { id: "payments", label: "Payments", icon: CreditCard },
    { id: "tests", label: "Dev/Test", icon: SlidersHorizontal },
    { id: "settings", label: "Settings", icon: Settings },
  ]
  return (
    <div className="bg-white rounded-2xl border border-zinc-100 p-2 sticky top-20">
      {items.map(({ id, label, icon: Icon }) => (
        <button key={id} onClick={() => setPage(id)} className={`w-full flex items-center gap-3 px-3 py-2 rounded-xl text-sm ${page===id?"bg-zinc-900 text-white":"hover:bg-zinc-100"}`}>
          <Icon className="w-4 h-4"/> {label}
        </button>
      ))}
      <div className="px-3 pt-2 text-[11px] text-zinc-500">Definitions in (brackets). Example: GWP = Gross Written Premium.</div>
    </div>
  )
}

const demoTrend = Array.from({length: 14}).map((_,i)=> ({ day: `D-${14-i}`, gwp: 80000 + i*2500 + (i%3?3000:0), net: 65000 + i*2100 }))
const demoSources = [
  { name: "PDF_TATA", policies: 62, gwp: 725000 },
  { name: "PDF_DIGIT", policies: 58, gwp: 690000 },
  { name: "MANUAL_FORM", policies: 40, gwp: 410000 },
  { name: "MANUAL_GRID", policies: 60, gwp: 620000 },
  { name: "CSV_IMPORT", policies: 200, gwp: 2050000 },
]
const demoReps = [
  { name: "Priya Singh", leads: 120, converted: 22, gwp: 260000, brokerage: 39000, cashback: 10000, net: 29000, cac: Math.round(1800 / 22) },
  { name: "Rahul Kumar", leads: 110, converted: 18, gwp: 210000, brokerage: 31500, cashback: 9000, net: 22500, cac: Math.round(1800 / 18) },
  { name: "Anjali Sharma", leads: 90, converted: 20, gwp: 240000, brokerage: 36000, cashback: 8000, net: 28000, cac: Math.round(1800 / 20) },
]
const demoPolicies = [
  { rep: 'Priya Singh', make: 'Maruti', model: 'Swift', policies: 12, gwp: 130000, cashbackPctAvg: 2.4, cashback: 3100, net: 16900 },
  { rep: 'Priya Singh', make: 'Hyundai', model: 'i20', policies: 10, gwp: 130000, cashbackPctAvg: 1.9, cashback: 2500, net: 17500 },
  { rep: 'Rahul Kumar', make: 'Hyundai', model: 'i20', policies: 9, gwp: 115000, cashbackPctAvg: 1.1, cashback: 1200, net: 17100 },
  { rep: 'Anjali Sharma', make: 'Maruti', model: 'Baleno', policies: 11, gwp: 125000, cashbackPctAvg: 0.9, cashback: 1100, net: 17800 },
]

// ---- KPI helpers ----
const fmtINR = (n:number|string)=> typeof n === 'string' ? n : `₹${Math.round(n).toLocaleString('en-IN')}`;
const pct = (n:number|string)=> typeof n === 'string' ? n : `${(n).toFixed(1)}%`;

// Total OD Breakdown Component
function TotalODBreakdown() {
  const [breakdownType, setBreakdownType] = useState<'daily' | 'monthly' | 'financial-year'>('daily');
  const [data, setData] = useState<any[]>([]);
  const [loading, setLoading] = useState(false);
  const [dataSource, setDataSource] = useState<string>('');

  useEffect(() => {
    loadBreakdownData();
  }, [breakdownType]);

  const loadBreakdownData = async () => {
    setLoading(true);
    try {
      let response;
      if (breakdownType === 'daily') {
        response = await DualStorageService.getTotalODDaily('30d');
      } else if (breakdownType === 'monthly') {
        response = await DualStorageService.getTotalODMonthly('12m');
      } else {
        response = await DualStorageService.getTotalODFinancialYear(3);
      }
      
      if (response.success) {
        setData(response.data);
        setDataSource(response.source);
      }
    } catch (error) {
      console.error('Failed to load Total OD breakdown:', error);
    } finally {
      setLoading(false);
    }
  };

  const formatCurrency = (amount: number) => {
    if (amount === null || amount === undefined || isNaN(amount)) {
      return "₹0.0L";
    }
    return `₹${(amount / 100000).toFixed(1)}L`;
  };

  const formatDate = (dateStr: string) => {
    if (breakdownType === 'financial-year') {
      return `FY ${dateStr}`;
    } else if (breakdownType === 'monthly') {
      return new Date(dateStr).toLocaleDateString('en-IN', { month: 'short', year: 'numeric' });
    } else {
      return new Date(dateStr).toLocaleDateString('en-IN', { day: 'numeric', month: 'short' });
    }
  };

  const getDataKey = () => {
    switch (breakdownType) {
      case 'daily': return 'date';
      case 'monthly': return 'month';
      case 'financial-year': return 'financial_year';
      default: return 'date';
    }
  };

  return (
    <Card title="Total OD Breakdown" desc={`${breakdownType} analysis (Data Source: ${dataSource || 'Loading...'})`}>
      <div className="mb-4">
        <div className="flex gap-2">
          <button 
            onClick={() => setBreakdownType('daily')}
            className={`px-3 py-1 rounded text-sm ${breakdownType === 'daily' ? 'bg-blue-500 text-white' : 'bg-gray-200 hover:bg-gray-300'}`}
          >
            Daily
          </button>
          <button 
            onClick={() => setBreakdownType('monthly')}
            className={`px-3 py-1 rounded text-sm ${breakdownType === 'monthly' ? 'bg-blue-500 text-white' : 'bg-gray-200 hover:bg-gray-300'}`}
          >
            Monthly
          </button>
          <button 
            onClick={() => setBreakdownType('financial-year')}
            className={`px-3 py-1 rounded text-sm ${breakdownType === 'financial-year' ? 'bg-blue-500 text-white' : 'bg-gray-200 hover:bg-gray-300'}`}
          >
            Financial Year
          </button>
        </div>
      </div>
      
      {loading ? (
        <div className="text-center py-8">
          <RefreshCw className="w-6 h-6 animate-spin mx-auto mb-2" />
          <div>Loading Total OD breakdown...</div>
        </div>
      ) : (
        <div className="h-64">
          <ResponsiveContainer width="100%" height="100%">
            <BarChart data={data}>
              <CartesianGrid strokeDasharray="3 3" stroke="#eee" />
              <XAxis 
                dataKey={getDataKey()} 
                tickFormatter={formatDate}
                angle={-45}
                textAnchor="end"
                height={60}
              />
              <YAxis tickFormatter={(value) => `₹${(value / 100000).toFixed(1)}L`} />
              <Tooltip 
                formatter={(value: number) => [formatCurrency(value), 'Total OD']}
                labelFormatter={(label) => `Date: ${formatDate(label)}`}
              />
              <Bar dataKey="total_od" fill="#8884d8" />
            </BarChart>
          </ResponsiveContainer>
        </div>
      )}
      
      {data.length > 0 && (
        <div className="mt-4 text-sm text-gray-600">
          {/* Daily Breakdown Table */}
          <div className="mt-6">
            <div className="font-medium mb-3">Daily Breakdown</div>
            <div className="overflow-x-auto">
              <table className="w-full text-sm border border-gray-200 rounded-lg">
                <thead className="bg-gray-50">
                  <tr>
                    <th className="px-3 py-2 text-left border-b">Date</th>
                    <th className="px-3 py-2 text-right border-b">Policies</th>
                    <th className="px-3 py-2 text-right border-b">Total OD</th>
                    <th className="px-3 py-2 text-right border-b">Avg OD</th>
                    <th className="px-3 py-2 text-right border-b">Max OD</th>
                  </tr>
                </thead>
                <tbody>
                  {data.map((item, index) => (
                    <tr key={index} className="hover:bg-gray-50">
                      <td className="px-3 py-2 border-b">{formatDate(item.date || item.month || item.financial_year)}</td>
                      <td className="px-3 py-2 text-right border-b">{item.policy_count || 0}</td>
                      <td className="px-3 py-2 text-right border-b">{formatCurrency(item.total_od || 0)}</td>
                      <td className="px-3 py-2 text-right border-b">{formatCurrency(item.avg_od_per_policy || 0)}</td>
                      <td className="px-3 py-2 text-right border-b">{formatCurrency(item.max_od || 0)}</td>
                    </tr>
                  ))}
                </tbody>
              </table>
            </div>
          </div>
        </div>
      )}
    </Card>
  );
}

function PageOverview() {
  const [metrics, setMetrics] = useState<any>(null);
  const [trendData, setTrendData] = useState<any[]>([]);
  const [dataSource, setDataSource] = useState<string>('');
  const [showTotalODBreakdown, setShowTotalODBreakdown] = useState(false);

  useEffect(() => {
    const loadDashboardData = async () => {
      try {
        // Use dual storage pattern: S3 → Database → Mock Data
        const metricsResponse = await DualStorageService.getDashboardMetrics();
        
        if (metricsResponse.success) {
          setMetrics(metricsResponse.data);
          setDataSource(metricsResponse.source);
          
          // Use real trend data from backend instead of demo data
          let transformedTrend = demoTrend;
          if (metricsResponse.data.dailyTrend && Array.isArray(metricsResponse.data.dailyTrend)) {
            // Transform backend data to match chart expectations
            transformedTrend = metricsResponse.data.dailyTrend.map((item: any, index: number) => ({
              day: `D-${index + 1}`, // Convert date to day format for chart
              gwp: item.gwp || 0,
              net: item.net || 0
            }));
          }
          setTrendData(transformedTrend);
          
          if (ENABLE_DEBUG) {
          }
        }
      } catch (error) {
        console.error('Failed to load dashboard data:', error);
      }
    };
    
    loadDashboardData();
  }, []);

  const formatCurrency = (amount: number) => {
    return `₹${(amount / 100000).toFixed(1)}L`;
  };

  return (
    <>
      <div className="grid grid-cols-2 md:grid-cols-4 gap-3">
        <Tile 
          label="GWP" 
          info="(Gross Written Premium)" 
          value={metrics ? formatCurrency(metrics.basicMetrics?.totalGWP) : "₹10.7L"} 
          sub="▲ 8% vs last 14d"
        />
        <Tile 
          label="Brokerage" 
          info="(% of GWP)" 
          value={metrics ? formatCurrency(metrics.basicMetrics?.totalBrokerage) : "₹1.60L"}
        />
        <Tile 
          label="Cashback" 
          info="(Cash we give back)" 
          value={metrics ? formatCurrency(metrics.basicMetrics?.totalCashback) : "₹0.34L"}
        />
        <Tile 
          label="Net" 
          info="(Brokerage − Cashback)" 
          value={metrics ? formatCurrency(metrics.basicMetrics?.netRevenue) : "₹1.26L"}
        />
        <Tile 
          label="Total OD" 
          info="(Outstanding Debt)" 
          value={metrics ? formatCurrency(metrics.basicMetrics?.totalOutstandingDebt) : "₹0.00L"}
          sub="Total outstanding amount"
          onClick={() => setShowTotalODBreakdown(!showTotalODBreakdown)}
        />
      </div>
      <Card title="14-day Trend" desc={`GWP & Net (Data Source: ${dataSource || 'Loading...'})`}>
        <div className="h-64">
          <ResponsiveContainer width="100%" height="100%">
            <AreaChart data={trendData}>
              <defs>
                <linearGradient id="g1" x1="0" y1="0" x2="0" y2="1">
                  <stop offset="5%" stopColor="#6366f1" stopOpacity={0.3}/>
                  <stop offset="95%" stopColor="#6366f1" stopOpacity={0}/>
                </linearGradient>
                <linearGradient id="g2" x1="0" y1="0" x2="0" y2="1">
                  <stop offset="5%" stopColor="#10b981" stopOpacity={0.3}/>
                  <stop offset="95%" stopColor="#10b981" stopOpacity={0}/>
                </linearGradient>
              </defs>
              <CartesianGrid strokeDasharray="3 3" stroke="#eee"/>
              <XAxis dataKey="day"/>
              <YAxis/>
              <Tooltip/>
              <Area type="monotone" dataKey="gwp" stroke="#6366f1" fill="url(#g1)" name="GWP"/>
              <Area type="monotone" dataKey="net" stroke="#10b981" fill="url(#g2)" name="Net"/>
            </AreaChart>
          </ResponsiveContainer>
        </div>
      </Card>
      
      {/* Total OD Breakdown Section */}
      {showTotalODBreakdown && <TotalODBreakdown />}
    </>
  )
}

function PageLeaderboard() {
  const cache = useCache();
  const [reps, setReps] = useState<any[]>([]);
  const [dataSource, setDataSource] = useState<string>('');
  const [sortField, setSortField] = useState<string>('');
  const [sortDirection, setSortDirection] = useState<'asc' | 'desc'>('asc');

  const handleSort = (field: string) => {
    if (sortField === field) {
      setSortDirection(sortDirection === 'asc' ? 'desc' : 'asc');
    } else {
      setSortField(field);
      setSortDirection('asc');
    }
  };

  const getSortedReps = () => {
    if (!sortField) return reps;
    
    return [...reps].sort((a, b) => {
      let aValue = 0;
      let bValue = 0;
      
      switch (sortField) {
        case 'converted':
          aValue = a.converted || 0;
          bValue = b.converted || 0;
          break;
        case 'gwp':
          aValue = a.gwp || 0;
          bValue = b.gwp || 0;
          break;
        case 'brokerage':
          aValue = a.brokerage || 0;
          bValue = b.brokerage || 0;
          break;
        case 'cashback':
          aValue = a.cashback || 0;
          bValue = b.cashback || 0;
          break;
        case 'net':
          aValue = a.net_revenue || a.net || 0;
          bValue = b.net_revenue || b.net || 0;
          break;
        default:
          return 0;
      }
      
      return sortDirection === 'asc' ? aValue - bValue : bValue - aValue;
    });
  };

  useEffect(() => {
    const loadSalesReps = async () => {
      const cacheKey = 'sales-reps';
      const maxAge = 2 * 60 * 1000; // 2 minutes cache
      
      // Check cache first
      const cached = cache.getCache(cacheKey);
      if (cached && !cache.shouldRefresh(cacheKey, maxAge)) {
        setReps(cached.data);
        setDataSource(cached.source);
        return;
      }
      
      try {
        // Use dual storage pattern: S3 → Database → Mock Data
        const response = await DualStorageService.getSalesReps();
        
        if (response.success) {
          if (ENABLE_DEBUG) {
          }
          const data = Array.isArray(response.data) ? response.data : [];
          setReps(data);
          setDataSource(response.source);
          
          // Cache the data
          cache.setCache(cacheKey, data, response.source);
        }
      } catch (error) {
        console.error('Failed to load sales reps:', error);
        setReps(demoReps);
        setDataSource('MOCK_DATA');
        
        // Cache fallback data
        cache.setCache(cacheKey, demoReps, 'MOCK_DATA');
      }
    };
    
    loadSalesReps();
  }, [cache]);

  return (
    <Card title="Rep Leaderboard" desc={`Lead→Sale % = Converted / Leads Assigned; CAC/policy = daily rep cost / converted (Data Source: ${dataSource || 'Loading...'})`}>
      <div className="flex items-center gap-2 mb-3">
        <div className="flex items-center gap-2 rounded-xl bg-zinc-100 p-1">
          <button className="px-3 py-1 rounded-lg bg-white shadow text-sm">Last 14d</button>
          <button className="px-3 py-1 rounded-lg text-sm text-zinc-600">MTD</button>
          <button className="px-3 py-1 rounded-lg text-sm text-zinc-600">Last 90d</button>
        </div>
        <div className="ml-auto flex items-center gap-2 text-sm">
          <Filter className="w-4 h-4"/> <span>Sort by</span>
          <select className="border rounded-lg px-2 py-1">
            <option>Net</option>
            <option>Least Cashback %</option>
            <option>Net per ₹ Cashback</option>
          </select>
        </div>
      </div>
      <div className="overflow-auto">
        <table className="w-full text-sm">
          <thead>
            <tr className="text-left text-zinc-500">
              <th className="py-2">Telecaller</th>
              <th>Leads Assigned</th>
              <th 
                className="cursor-pointer hover:bg-zinc-100 px-2 py-1 rounded transition-colors"
                onClick={() => handleSort('converted')}
              >
                Converted {sortField === 'converted' && (sortDirection === 'asc' ? '↑' : '↓')}
              </th>
              <th 
                className="cursor-pointer hover:bg-zinc-100 px-2 py-1 rounded transition-colors"
                onClick={() => handleSort('gwp')}
              >
                GWP {sortField === 'gwp' && (sortDirection === 'asc' ? '↑' : '↓')}
              </th>
              <th 
                className="cursor-pointer hover:bg-zinc-100 px-2 py-1 rounded transition-colors"
                onClick={() => handleSort('brokerage')}
              >
                Brokerage {sortField === 'brokerage' && (sortDirection === 'asc' ? '↑' : '↓')}
              </th>
              <th 
                className="cursor-pointer hover:bg-zinc-100 px-2 py-1 rounded transition-colors"
                onClick={() => handleSort('cashback')}
              >
                Cashback {sortField === 'cashback' && (sortDirection === 'asc' ? '↑' : '↓')}
              </th>
              <th 
                className="cursor-pointer hover:bg-zinc-100 px-2 py-1 rounded transition-colors"
                onClick={() => handleSort('net')}
              >
                Net {sortField === 'net' && (sortDirection === 'asc' ? '↑' : '↓')}
              </th>
              <th>Lead→Sale %</th>
              <th>CAC/Policy</th>
            </tr>
          </thead>
          <tbody>
            {getSortedReps().map((r,i)=> (
              <tr key={i} className="border-t">
                <td className="py-2 font-medium">{r.name}</td>
                <td>{r.leads_assigned || r.leads}</td>
                <td>{r.converted}</td>
                <td>₹{((r.gwp || 0)/1000).toFixed(1)}k</td>
                <td>₹{((r.brokerage || 0)/1000).toFixed(1)}k</td>
                <td>₹{((r.cashback || 0)/1000).toFixed(1)}k</td>
                <td>₹{((r.net_revenue || r.net || 0)/1000).toFixed(1)}k</td>
                <td>{(((r.converted || 0)/((r.leads_assigned || r.leads) || 1))*100).toFixed(1)}%</td>
                <td>₹{(r.cac || 0).toFixed(0)}</td>
              </tr>
            ))}
          </tbody>
        </table>
      </div>
    </Card>
  )
}

function PageExplorer() {
  const cache = useCache();
  const [make, setMake] = useState("All");
  const [model, setModel] = useState("All");
  const [insurer, setInsurer] = useState("All");
  const [branch, setBranch] = useState("All");
  const [rollover, setRollover] = useState("All");
  const [rep, setRep] = useState("All");
  const [vehiclePrefix, setVehiclePrefix] = useState("All");
  const [fromDate, setFromDate] = useState("");
  const [toDate, setToDate] = useState("");
  const [expiryFromDate, setExpiryFromDate] = useState("");
  const [expiryToDate, setExpiryToDate] = useState("");
  const [cashbackMax, setCashbackMax] = useState(20);

  const handleRefresh = () => {
    setMake('All');
    setModel('All');
    setInsurer('All');
    setCashbackMax(20);
    setBranch('All');
    setRollover('All');
    setRep('All');
    setVehiclePrefix('All');
    setFromDate('');
    setToDate('');
    setExpiryFromDate('');
    setExpiryToDate('');
  };

  const downloadCSV = () => {
    const headers = ['Telecaller', 'Make', 'Model', 'Insurer', 'Issue Date', 'Expiry Date', 'Type of Business', 'Branch', '# Policies', 'GWP', 'Total Premium', 'Total OD', 'Avg Cashback %', 'Cashback (₹)', 'Net (₹)'];
    
    // Helper function to properly escape CSV values
    const escapeCSV = (value: any) => {
      if (value === null || value === undefined) return '';
      const str = String(value);
      
      // Clean the string: remove all types of line breaks and normalize whitespace
      const cleanedStr = str
        .replace(/\r\n/g, ' ')  // Windows line breaks
        .replace(/\n/g, ' ')    // Unix line breaks  
        .replace(/\r/g, ' ')    // Old Mac line breaks
        .replace(/\s+/g, ' ')   // Multiple spaces to single space
        .trim();                // Remove leading/trailing spaces
      
      // Always wrap in quotes for safety and escape internal quotes
      return `"${cleanedStr.replace(/"/g, '""')}"`;
    };
    
    // Helper function to format dates consistently
    const formatDate = (dateStr: any) => {
      if (!dateStr || dateStr === 'N/A') return 'N/A';
      try {
        const date = new Date(dateStr);
        if (isNaN(date.getTime())) return 'N/A';
        // Use consistent DD-MM-YYYY format
        return date.toLocaleDateString('en-GB', {
          day: '2-digit',
          month: '2-digit',
          year: 'numeric'
        });
      } catch (error) {
        return 'N/A';
      }
    };
    
    // Helper function to format numbers consistently
    const formatNumber = (value: any) => {
      if (value === null || value === undefined || value === '') return '0';
      const num = parseFloat(value);
      return isNaN(num) ? '0' : num.toString();
    };
    
    const csvRows = [
      headers.map(escapeCSV).join(','),
      ...filtered.map(row => [
        escapeCSV(row.rep),
        escapeCSV(row.make),
        escapeCSV(row.model),
        escapeCSV(row.insurer),
        escapeCSV(formatDate(row.issueDate)),
        escapeCSV(formatDate(row.expiryDate)),
        escapeCSV(row.rollover),
        escapeCSV(row.branch),
        escapeCSV(row.policies),
        escapeCSV(formatNumber(row.gwp)),
        escapeCSV(formatNumber(row.totalPremium)),
        escapeCSV(formatNumber(row.totalOD)),
        escapeCSV(parseFloat(row.cashbackPctAvg || 0).toFixed(1)),
        escapeCSV(formatNumber(row.cashback)),
        escapeCSV(formatNumber(row.net))
      ].join(','))
    ];
    
    const csvContent = csvRows.join('\n');
    
    // Add UTF-8 BOM for proper Excel compatibility
    const BOM = '\uFEFF';
    const blob = new Blob([BOM + csvContent], { type: 'text/csv;charset=utf-8;' });
    const url = URL.createObjectURL(blob);
    const a = document.createElement('a');
    a.href = url;
    a.download = `sales-explorer-${new Date().toISOString().split('T')[0]}.csv`;
    a.click();
    URL.revokeObjectURL(url);
  };
  const [policies, setPolicies] = useState<any[]>([]);
  const [dataSource, setDataSource] = useState<string>('');
  const [makes, setMakes] = useState(["All"]);
  const [models, setModels] = useState(["All"]);
  const [insurers, setInsurers] = useState(["All"]);
  const [branches, setBranches] = useState(["All"]);
  const [rollovers, setRollovers] = useState(["All"]);
  const [reps, setReps] = useState(["All"]);
  const [vehiclePrefixes, setVehiclePrefixes] = useState(["All"]);

  // Extract unique prefixes from vehicle numbers
  const extractPrefixes = (data: any[]) => {
    const prefixes = data.map(item => {
      const cleaned = item.vehicleNumber.replace(/\s/g, "").toUpperCase();
      
      // Check if it's BH series format: YYBH####X
      if (/^[0-9]{2}BH[0-9]{4}[A-Z]{1,2}$/.test(cleaned)) {
        return "BH";  // Extract BH for Bharat Series
      }
      
      // Traditional format: State + District + Series + Number
      if (/^[A-Z]{2}[0-9]{2}[A-Z]{1,2}[0-9]{4}$/.test(cleaned)) {
        return cleaned.substring(0, 2);  // Extract state code (e.g., KA, MH)
      }
      
      // Fallback for unknown formats
      return cleaned.substring(0, 2);
    }).filter(Boolean);
    
    const uniquePrefixes = ["All", ...new Set(prefixes)];
    setVehiclePrefixes(uniquePrefixes);
  };

  // Get state name for prefix
  const getStateName = (prefix: string) => {
    const stateNames: { [key: string]: string } = {
      "KA": "Karnataka",
      "TN": "Tamil Nadu",
      "MH": "Maharashtra",
      "DL": "Delhi",
      "GJ": "Gujarat",
      "WB": "West Bengal",
      "AP": "Andhra Pradesh",
      "UP": "Uttar Pradesh",
      "MP": "Madhya Pradesh",
      "RJ": "Rajasthan",
      "KL": "Kerala",
      "PB": "Punjab",
      "HR": "Haryana",
      "BR": "Bihar",
      "OR": "Odisha",
      "AS": "Assam",
      "JK": "Jammu & Kashmir",
      "HP": "Himachal Pradesh",
      "UT": "Uttarakhand",
      "CH": "Chandigarh",
      "PY": "Puducherry",
      "GA": "Goa",
      "AN": "Andaman & Nicobar",
      "LD": "Lakshadweep",
      "DN": "Dadra & Nagar Haveli",
      "DD": "Daman & Diu"
    };
    return stateNames[prefix] || "Unknown State";
  };

  useEffect(() => {
    const loadSalesExplorer = async () => {
      const cacheKey = `sales-explorer-${make}-${model}-${insurer}-${cashbackMax}-${branch}-${rollover}-${rep}-${vehiclePrefix}-${fromDate}-${toDate}-${expiryFromDate}-${expiryToDate}`;
      const maxAge = 1 * 60 * 1000; // 1 minute cache for filtered data
      
      // Check cache first
      const cached = cache.getCache(cacheKey);
      if (cached && !cache.shouldRefresh(cacheKey, maxAge)) {
        setPolicies(cached.data);
        setDataSource(cached.source);
        return;
      }
      
      try {
        // Use dual storage pattern: S3 → Database → Mock Data
        const filters = { make, model, insurer, cashbackMax, branch, rollover, rep, vehiclePrefix, fromDate, toDate, expiryFromDate, expiryToDate };
        const response = await DualStorageService.getSalesExplorer(filters);
        
        if (response.success) {
          const data = Array.isArray(response.data) ? response.data : [];
          
          // Extract unique values for dynamic filters
          const uniqueMakes = ["All", ...new Set(data.map(item => item.make).filter(Boolean))];
          const uniqueModels = ["All", ...new Set(data.map(item => item.model).filter(Boolean))];
          const uniqueInsurers = ["All", ...new Set(data.map(item => item.insurer).filter(Boolean))];
          const uniqueBranches = ["All", ...new Set(data.map(item => item.branch).filter(Boolean))];
          const uniqueRollovers = ["All", ...new Set(data.map(item => item.rollover).filter(Boolean))];
          const uniqueReps = ["All", ...new Set(data.map(item => item.rep).filter(Boolean))];
          
          setMakes(uniqueMakes);
          setModels(uniqueModels);
          setInsurers(uniqueInsurers);
          setBranches(uniqueBranches);
          setRollovers(uniqueRollovers);
          setReps(uniqueReps);
          
          // Extract unique prefixes from vehicle numbers
          extractPrefixes(data);
          
          setPolicies(data);
          setDataSource(response.source);
          
          // Cache the data
          cache.setCache(cacheKey, data, response.source);
        }
      } catch (error) {
        console.error('Failed to load sales explorer:', error);
        setPolicies(demoPolicies);
        setDataSource('MOCK_DATA');
        
        // Cache fallback data
        cache.setCache(cacheKey, demoPolicies, 'MOCK_DATA');
      }
    };
    
    loadSalesExplorer();
  }, [cache, make, model, insurer, cashbackMax, branch, rollover, rep, vehiclePrefix, fromDate, toDate, expiryFromDate, expiryToDate]);

  const filtered = (policies || []).filter(p => {
    const makeMatch = make === 'All' || p.make === make;
    const modelMatch = model === 'All' || p.model === model;
    const insurerMatch = insurer === 'All' || p.insurer === insurer;
    const branchMatch = branch === 'All' || p.branch === branch;
    const rolloverMatch = rollover === 'All' || p.rollover === rollover;
    const repMatch = rep === 'All' || p.rep === rep;
    const vehicleMatch = vehiclePrefix === 'All' || (() => {
      const cleanVehicleNumber = p.vehicleNumber.replace(/\s/g, '').toUpperCase();
      
      // Handle BH series format: YYBH####X
      if (vehiclePrefix === 'BH') {
        return /^[0-9]{2}BH[0-9]{4}[A-Z]{1,2}$/.test(cleanVehicleNumber);
      }
      
      // Handle traditional format: State + District + Series + Number
      return cleanVehicleNumber.startsWith(vehiclePrefix);
    })();
    const cashbackMatch = (p.cashbackPctAvg || 0) <= cashbackMax;
    
    const passes = makeMatch && modelMatch && insurerMatch && branchMatch && rolloverMatch && repMatch && vehicleMatch && cashbackMatch;
    
    if (ENABLE_DEBUG && !passes) {
      console.log('🔍 Sales Explorer: Filtered out policy', {
        policy: p,
        filters: { make, model, insurer, cashbackMax, branch, rollover, rep, vehiclePrefix },
        matches: { makeMatch, modelMatch, insurerMatch, branchMatch, rolloverMatch, repMatch, vehicleMatch, cashbackMatch },
        passes
      });
    }
    
    return passes;
  });
  
  return (
    <>
      <Card title="Sales Explorer (Motor)" desc={`Filter by Make/Model; find reps with most sales and lowest cashback (Data Source: ${dataSource || 'Loading...'})`}>
        <div className="space-y-4 mb-6">
          {/* Primary Filters Row */}
          <div className="grid grid-cols-1 md:grid-cols-2 lg:grid-cols-4 gap-4">
            <div className="space-y-2">
              <label className="text-sm font-medium text-gray-700">Make</label>
              <select value={make} onChange={e=>setMake(e.target.value)} className="w-full border border-gray-300 rounded-lg px-3 py-2 text-sm focus:ring-2 focus:ring-blue-500 focus:border-blue-500">
                {makes.map(m=><option key={m}>{m}</option>)}
              </select>
            </div>
            <div className="space-y-2">
              <label className="text-sm font-medium text-gray-700">Model</label>
              <select value={model} onChange={e=>setModel(e.target.value)} className="w-full border border-gray-300 rounded-lg px-3 py-2 text-sm focus:ring-2 focus:ring-blue-500 focus:border-blue-500">
                {models.map(m=><option key={m}>{m}</option>)}
              </select>
            </div>
            <div className="space-y-2">
              <label className="text-sm font-medium text-gray-700">Insurer</label>
              <select value={insurer} onChange={e=>setInsurer(e.target.value)} className="w-full border border-gray-300 rounded-lg px-3 py-2 text-sm focus:ring-2 focus:ring-blue-500 focus:border-blue-500">
                {insurers.map(m=><option key={m}>{m}</option>)}
              </select>
            </div>
            <div className="space-y-2">
              <div className="flex justify-between items-center">
                <label className="text-sm font-medium text-gray-700">Max Cashback %</label>
                <div className="flex gap-1">
                  <button 
                    onClick={handleRefresh}
                    className="px-2 py-1 bg-blue-500 text-white rounded text-xs hover:bg-blue-600 focus:ring-1 focus:ring-blue-500 transition-colors"
                  >
                    🔄
                  </button>
                  <button 
                    onClick={downloadCSV}
                    className="px-2 py-1 bg-green-500 text-white rounded text-xs hover:bg-green-600 focus:ring-1 focus:ring-green-500 transition-colors"
                  >
                    📥
                  </button>
                </div>
              </div>
              <div className="space-y-2">
                <input type="range" min={0} max={20} value={cashbackMax} onChange={e=>setCashbackMax(parseInt(e.target.value))} className="w-full h-2 bg-gray-200 rounded-lg appearance-none cursor-pointer"/>
                <div className="text-sm text-gray-600 text-center font-medium">{cashbackMax}%</div>
              </div>
            </div>
          </div>
          
          {/* Secondary Filters Row */}
          <div className="grid grid-cols-1 md:grid-cols-2 lg:grid-cols-4 gap-4">
            <div className="space-y-2">
              <label className="text-sm font-medium text-gray-600">Branch</label>
              <select value={branch} onChange={e=>setBranch(e.target.value)} className="w-full border border-gray-300 rounded-lg px-3 py-2 text-sm focus:ring-2 focus:ring-blue-500 focus:border-blue-500">
                {branches.map(m=><option key={m}>{m}</option>)}
              </select>
            </div>
            <div className="space-y-2">
              <label className="text-sm font-medium text-gray-600">Type of Business</label>
              <select value={rollover} onChange={e=>setRollover(e.target.value)} className="w-full border border-gray-300 rounded-lg px-3 py-2 text-sm focus:ring-2 focus:ring-blue-500 focus:border-blue-500">
                {rollovers.map(m=><option key={m}>{m}</option>)}
              </select>
            </div>
            <div className="space-y-2">
              <label className="text-sm font-medium text-gray-600">Telecaller</label>
              <select value={rep} onChange={e=>setRep(e.target.value)} className="w-full border border-gray-300 rounded-lg px-3 py-2 text-sm focus:ring-2 focus:ring-blue-500 focus:border-blue-500">
                {reps.map(m=><option key={m}>{m}</option>)}
              </select>
            </div>
            <div className="space-y-2">
              <label className="text-sm font-medium text-gray-600">Vehicle State</label>
              <select value={vehiclePrefix} onChange={e=>setVehiclePrefix(e.target.value)} className="w-full border border-gray-300 rounded-lg px-3 py-2 text-sm focus:ring-2 focus:ring-blue-500 focus:border-blue-500">
                {vehiclePrefixes.map(prefix => (
                  <option key={prefix} value={prefix}>
                    {prefix === "All" ? "All States" : `${prefix} (${getStateName(prefix)})`}
                  </option>
                ))}
              </select>
            </div>
          </div>
          
          {/* Date Filters Row */}
          <div className="grid grid-cols-1 md:grid-cols-2 lg:grid-cols-4 gap-4">
            <div className="space-y-2">
              <label className="text-sm font-medium text-gray-600">Issue From Date</label>
              <input type="date" value={fromDate} onChange={e=>setFromDate(e.target.value)} className="w-full border border-gray-300 rounded-lg px-3 py-2 text-sm focus:ring-2 focus:ring-blue-500 focus:border-blue-500"/>
            </div>
            <div className="space-y-2">
              <label className="text-sm font-medium text-gray-600">Issue To Date</label>
              <input type="date" value={toDate} onChange={e=>setToDate(e.target.value)} className="w-full border border-gray-300 rounded-lg px-3 py-2 text-sm focus:ring-2 focus:ring-blue-500 focus:border-blue-500"/>
            </div>
            <div className="space-y-2">
              <label className="text-sm font-medium text-gray-600">Expiry From Date</label>
              <input type="date" value={expiryFromDate} onChange={e=>setExpiryFromDate(e.target.value)} className="w-full border border-gray-300 rounded-lg px-3 py-2 text-sm focus:ring-2 focus:ring-blue-500 focus:border-blue-500"/>
            </div>
            <div className="space-y-2">
              <label className="text-sm font-medium text-gray-600">Expiry To Date</label>
              <input type="date" value={expiryToDate} onChange={e=>setExpiryToDate(e.target.value)} className="w-full border border-gray-300 rounded-lg px-3 py-2 text-sm focus:ring-2 focus:ring-blue-500 focus:border-blue-500"/>
            </div>
          </div>
        </div>
        <div className="overflow-auto">
          <table className="w-full text-sm">
            <thead>
              <tr className="text-left text-zinc-500">
                <th className="py-2 px-2">Telecaller</th><th className="px-2">Make</th><th className="px-2">Model</th><th className="px-2">Insurer</th><th className="px-2">Issue Date</th><th className="px-2">Expiry Date</th><th className="px-2">Type of Business</th><th className="px-2">Branch</th><th className="px-2"># Policies</th><th className="px-2">GWP</th><th className="px-2">Total Premium</th><th className="px-2">Total OD</th><th className="px-2">Avg Cashback %</th><th className="px-2">Cashback (₹)</th><th className="px-2">Net (₹)</th>
              </tr>
            </thead>
            <tbody>
              {filtered.map((r,i)=> (
                <tr key={i} className="border-t">
                  <td className="py-2 px-2 font-medium">{r.rep}</td>
                  <td className="px-2">{r.make}</td>
                  <td className="px-2">{r.model}</td>
                  <td className="px-2">{r.insurer}</td>
                  <td className="px-2">{r.issueDate && r.issueDate !== 'N/A' ? new Date(r.issueDate).toLocaleDateString('en-GB') : 'N/A'}</td>
                  <td className="px-2">{r.expiryDate && r.expiryDate !== 'N/A' ? new Date(r.expiryDate).toLocaleDateString('en-GB') : 'N/A'}</td>
                  <td className="px-2">{r.rollover}</td>
                  <td className="px-2">{r.branch}</td>
                  <td className="px-2">{r.policies}</td>
                  <td className="px-2">₹{(r.gwp/1000).toFixed(1)}k</td>
                  <td className="px-2">₹{((r.totalPremium || 0)/1000).toFixed(1)}k</td>
                  <td className="px-2">₹{((r.totalOD || 0)/1000).toFixed(1)}k</td>
                  <td className="px-2">{parseFloat(r.cashbackPctAvg || 0).toFixed(1)}%</td>
                  <td className="px-2">₹{r.cashback}</td>
                  <td className="px-2">₹{r.net}</td>
                </tr>
              ))}
            </tbody>
          </table>
        </div>
        <div className="text-xs text-zinc-600 mt-2">Tip: Sort by <b>Net per ₹ Cashback</b> to find "most sales with least cashback".</div>
        
        {/* Debug Info */}
        {ENABLE_DEBUG && (
          <div className="mt-4 p-3 bg-zinc-100 rounded-lg text-xs">
            <div className="font-medium text-zinc-700 mb-2">🔍 Debug Info:</div>
            <div>• Total policies loaded: {policies.length}</div>
            <div>• Filtered policies: {filtered.length}</div>
            <div>• Data source: {dataSource}</div>
            <div>• Current filters: Make={make}, Model={model}, Insurer={insurer}, CashbackMax={cashbackMax}%</div>
            {policies.length > 0 && (
              <div className="mt-2">
                <div className="font-medium">Raw data:</div>
                <pre className="text-xs bg-white p-2 rounded border overflow-auto max-h-32">
                  {JSON.stringify(policies, null, 2)}
                </pre>
              </div>
            )}
          </div>
        )}
      </Card>
    </>
  )
}

function PageSources() {
  const cache = useCache();
  const [dataSources, setDataSources] = useState<any[]>([]);
  const [dataSource, setDataSource] = useState<string>('');

  useEffect(() => {
    const loadDataSources = async () => {
      const cacheKey = 'data-sources';
      const maxAge = 5 * 60 * 1000; // 5 minutes cache
      
      // Check cache first
      const cached = cache.getCache(cacheKey);
      if (cached && !cache.shouldRefresh(cacheKey, maxAge)) {
        setDataSources(cached.data);
        setDataSource(cached.source);
        return;
      }
      
      try {
        // Use dual storage pattern: S3 → Database → Mock Data
        const response = await DualStorageService.getDataSources();
        
        if (response.success) {
          const newDataSources = Array.isArray(response.data) ? response.data : [];
          setDataSources(newDataSources);
          setDataSource(response.source);
          
          // Cache the data
          cache.setCache(cacheKey, newDataSources, response.source);
        }
      } catch (error) {
        console.error('Failed to load data sources:', error);
        setDataSources(demoSources);
        setDataSource('MOCK_DATA');
        
        // Cache fallback data
        cache.setCache(cacheKey, demoSources, 'MOCK_DATA');
      }
    };
    
    loadDataSources();
  }, [cache]);

  // Debug logging for chart data
  if (ENABLE_DEBUG) {
  }

  return (
    <Card title="Contribution by Data Source" desc={`Compare PDF vs Manual vs CSV (ingestion source = where data came from) (Data Source: ${dataSource || 'Loading...'})`}>
      <div className="h-72">
        <ResponsiveContainer width="100%" height="100%">
          <BarChart key={`chart-${dataSources.length}-${dataSource}`} data={dataSources.length > 0 ? dataSources : demoSources}>
            <CartesianGrid strokeDasharray="3 3" stroke="#eee"/>
            <XAxis dataKey="name"/>
            <YAxis/>
            <Tooltip/>
            <Legend/>
            <Bar dataKey="policies" name="# Policies" fill="#6366f1"/>
            <Bar dataKey="gwp" name="GWP" fill="#10b981"/>
          </BarChart>
        </ResponsiveContainer>
      </div>
      <div className="text-center text-sm mt-2">
        {dataSources.length > 0 ? (
          <span className="text-green-600 font-medium">
            ✅ Showing {dataSources.length} real data sources from {dataSource}
          </span>
        ) : dataSource === 'BACKEND_API' ? (
          <span className="text-red-500">
            ❌ No data sources found in backend
          </span>
        ) : (
          <span className="text-blue-500">
            📊 Showing demo data (fallback)
          </span>
        )}
      </div>
    </Card>
  )
}

function PagePayments() {
  const [payments, setPayments] = useState<any[]>([]);
  const [dataSource, setDataSource] = useState<string>('');
  const [isLoading, setIsLoading] = useState(true);
  const [viewMode, setViewMode] = useState<'summary' | 'detail'>('summary');
  const [selectedExecutive, setSelectedExecutive] = useState<string>('');
  const [receivedPayments, setReceivedPayments] = useState<Set<string>>(new Set());
  const [isUpdating, setIsUpdating] = useState<{[key: string]: boolean}>({});
  const [selectedMonth, setSelectedMonth] = useState<string>('');
  const [selectedYear, setSelectedYear] = useState<string>('');

  const loadExecutivePayments = async () => {
    try {
      setIsLoading(true);
      // Use dual storage pattern: S3 → Database → Mock Data
      const response = await DualStorageService.getExecutivePayments();
      
      if (response.success) {
        setPayments(Array.isArray(response.data) ? response.data : []);
        setDataSource(response.source);
      }
    } catch (error) {
      console.error('Failed to load executive payments:', error);
      setPayments([]);
      setDataSource('MOCK_DATA');
    } finally {
      setIsLoading(false);
    }
  };

  useEffect(() => {
    loadExecutivePayments();
  }, []);

  // Set default to current month
  useEffect(() => {
    const now = new Date();
    const currentMonth = (now.getMonth() + 1).toString().padStart(2, '0');
    const currentYear = now.getFullYear().toString();
    setSelectedMonth(currentMonth);
    setSelectedYear(currentYear);
  }, []);

  const formatCurrency = (amount: number) => {
    if (amount === null || amount === undefined || isNaN(amount)) {
      return "₹0";
    }
    return `₹${amount.toLocaleString('en-IN')}`;
  };

  const formatDate = (dateString: string) => {
    if (!dateString) return 'N/A';
    try {
      return new Date(dateString).toLocaleDateString('en-GB');
    } catch {
      return dateString;
    }
  };

  const formatReceivedDate = (dateString: string) => {
    if (!dateString) return 'N/A';
    try {
      const date = new Date(dateString);
      return date.toLocaleString('en-GB', {
        day: '2-digit',
        month: '2-digit', 
        year: 'numeric',
        hour: '2-digit',
        minute: '2-digit'
      });
    } catch {
      return dateString;
    }
  };

  // Filter payments by month and year
  const filteredPayments = payments.filter(payment => {
    if (!selectedMonth && !selectedYear) return true; // Show all if no filter
    
    const paymentDate = new Date(payment.issue_date);
    const month = (paymentDate.getMonth() + 1).toString().padStart(2, '0');
    const year = paymentDate.getFullYear().toString();
    
    const monthMatch = !selectedMonth || month === selectedMonth;
    const yearMatch = !selectedYear || year === selectedYear;
    
    return monthMatch && yearMatch;
  });

  // Calculate summary metrics using filtered data
  const totalAmount = filteredPayments.reduce((sum, payment) => sum + (parseFloat(payment.customer_paid) || 0), 0);
  const receivedAmount = filteredPayments
    .filter(p => receivedPayments.has(`${p.policy_number}_${p.customer_name}`) || p.payment_received === true)
    .reduce((sum, payment) => sum + (parseFloat(payment.customer_paid) || 0), 0);
  const pendingAmount = totalAmount - receivedAmount;

  // Calculate executive summary using filtered data
  const calculateExecutiveSummary = (payments: any[]): Array<{
    executive: string;
    totalPaid: number;
    receivedAmount: number;
    pendingAmount: number;
    recordCount: number;
    receivedCount: number;
  }> => {
    const summary = payments.reduce((acc, payment) => {
      const exec = payment.executive;
      if (!acc[exec]) {
        acc[exec] = {
          executive: exec,
          totalPaid: 0,
          receivedAmount: 0,
          pendingAmount: 0,
          recordCount: 0,
          receivedCount: 0
        };
      }
      
      const amount = parseFloat(payment.customer_paid) || 0;
      acc[exec].totalPaid += amount;
      acc[exec].recordCount += 1;
      
      // Check if received using payment_received field or local state
      const isReceived = receivedPayments.has(`${payment.policy_number}_${payment.customer_name}`) || payment.payment_received === true;
      if (isReceived) {
        acc[exec].receivedAmount += amount;
        acc[exec].receivedCount += 1;
      } else {
        acc[exec].pendingAmount += amount;
      }
      
      return acc;
    }, {});
    
    return Object.values(summary);
  };

  // Get payments for selected executive
  const getPaymentsForExecutive = (executive: string) => {
    return payments.filter(p => p.executive === executive);
  };

  // Navigation functions
  const viewExecutiveDetails = (executive: string) => {
    setSelectedExecutive(executive);
    setViewMode('detail');
  };

  const backToSummary = () => {
    setSelectedExecutive('');
    setViewMode('summary');
  };

  // Function to mark payment as received
  const markAsReceived = async (paymentId: string, payment: any) => {
    setIsUpdating(prev => ({ ...prev, [paymentId]: true }));
    
    try {
      // Call backend API to mark payment as received
      const response = await DualStorageService.markPaymentAsReceived(
        payment.policy_number, 
        'current_user' // In real implementation, get from auth context
      );
      
      if (response.success) {
        // Update local state
        setReceivedPayments(prev => new Set([...prev, paymentId]));
        
        // Refresh data to get updated payment status
        await loadExecutivePayments();
        
        console.log(`Payment marked as received: ${paymentId}`, response.data);
      } else {
        console.error('Failed to mark payment as received:', response);
      }
    } catch (error) {
      console.error('Failed to mark as received:', error);
    } finally {
      setIsUpdating(prev => ({ ...prev, [paymentId]: false }));
    }
  };

  const executiveSummary = calculateExecutiveSummary(filteredPayments);
  const executiveDetailPayments = getPaymentsForExecutive(selectedExecutive);

  return (
    <>
      {/* Summary Tiles */}
      <div className="grid grid-cols-1 md:grid-cols-4 gap-3 mb-6">
        <Tile 
          label="Total Payments" 
          info="(All executive payments)"
          value={formatCurrency(totalAmount)} 
          sub={`${filteredPayments.length} transactions`}
        />
        <Tile 
          label="Received Amount" 
          info="(Processed payments)"
          value={formatCurrency(receivedAmount)} 
          sub={`${filteredPayments.filter(p => receivedPayments.has(`${p.policy_number}_${p.customer_name}`) || p.payment_received === true).length} received`}
        />
        <Tile 
          label="Pending Amount" 
          info="(Awaiting processing)"
          value={formatCurrency(pendingAmount)} 
          sub={`${filteredPayments.length - filteredPayments.filter(p => receivedPayments.has(`${p.policy_number}_${p.customer_name}`) || p.payment_received === true).length} pending`}
        />
        <Tile 
          label="Data Source" 
          info="(Payment data origin)"
          value={dataSource || 'Loading...'} 
          sub="Backend or Mock"
        />
      </div>

      {/* Month/Year Filter */}
      <div className="mb-6">
        <div className="flex gap-4 items-end">
          <div className="flex-1">
            <label className="block text-sm font-medium text-gray-700 mb-2">Filter by Month</label>
            <select 
              value={selectedMonth} 
              onChange={(e) => setSelectedMonth(e.target.value)}
              className="w-full border border-gray-300 rounded-lg px-3 py-2 text-sm focus:ring-2 focus:ring-blue-500 focus:border-blue-500"
            >
              <option value="">All Months</option>
              <option value="01">January</option>
              <option value="02">February</option>
              <option value="03">March</option>
              <option value="04">April</option>
              <option value="05">May</option>
              <option value="06">June</option>
              <option value="07">July</option>
              <option value="08">August</option>
              <option value="09">September</option>
              <option value="10">October</option>
              <option value="11">November</option>
              <option value="12">December</option>
            </select>
          </div>
          <div className="flex-1">
            <label className="block text-sm font-medium text-gray-700 mb-2">Filter by Year</label>
            <select 
              value={selectedYear} 
              onChange={(e) => setSelectedYear(e.target.value)}
              className="w-full border border-gray-300 rounded-lg px-3 py-2 text-sm focus:ring-2 focus:ring-blue-500 focus:border-blue-500"
            >
              <option value="">All Years</option>
              <option value="2025">2025</option>
              <option value="2024">2024</option>
              <option value="2023">2023</option>
              <option value="2022">2022</option>
            </select>
          </div>
          <div className="flex gap-2">
            <button 
              onClick={() => {
                setSelectedMonth('');
                setSelectedYear('');
              }}
              className="px-4 py-2 text-sm bg-gray-100 hover:bg-gray-200 text-gray-700 rounded-lg transition-colors"
            >
              Clear Filters
            </button>
            <button 
              onClick={() => {
                const now = new Date();
                setSelectedMonth((now.getMonth() + 1).toString().padStart(2, '0'));
                setSelectedYear(now.getFullYear().toString());
              }}
              className="px-4 py-2 text-sm bg-blue-100 hover:bg-blue-200 text-blue-700 rounded-lg transition-colors"
            >
              Current Month
            </button>
          </div>
        </div>
      </div>

      {/* Conditional Content */}
      {viewMode === 'summary' ? (
        <Card title="Executive Summary" desc={`Click on executive to view individual payment records (Data Source: ${dataSource || 'Loading...'})`}>
          {isLoading ? (
            <div className="text-center py-8">
              <div className="text-sm text-zinc-600">Loading executive payments...</div>
            </div>
          ) : executiveSummary.length === 0 ? (
            <div className="text-center py-8">
              <div className="text-sm text-zinc-600">No executive payments found</div>
              <div className="text-xs text-zinc-500 mt-1">Payments will appear here when executives process NICSAN payments</div>
            </div>
          ) : (
            <div className="overflow-x-auto">
              <table className="w-full text-sm">
                <thead>
                  <tr className="text-left text-zinc-500 border-b bg-gray-50">
                    <th className="py-2 px-2 font-medium">Executive Name</th>
                    <th className="py-2 px-2 font-medium">Total Amount</th>
                    <th className="py-2 px-2 font-medium">Received</th>
                    <th className="py-2 px-2 font-medium">Pending</th>
                    <th className="py-2 px-2 font-medium">Records</th>
                    <th className="py-2 px-2 font-medium text-center">Actions</th>
                  </tr>
                </thead>
                <tbody>
                  {executiveSummary.map((exec, index) => (
                    <tr key={index} className="border-b hover:bg-gray-50 transition-colors">
                      <td className="py-2 px-2 font-medium text-gray-900">{exec.executive || 'N/A'}</td>
                      <td className="py-2 px-2 font-semibold text-gray-900">{formatCurrency(exec.totalPaid)}</td>
                      <td className="py-2 px-2 font-medium text-green-600">{formatCurrency(exec.receivedAmount)}</td>
                      <td className="py-2 px-2 font-medium text-orange-600">{formatCurrency(exec.pendingAmount)}</td>
                      <td className="py-2 px-2 text-gray-600">{exec.recordCount}</td>
                      <td className="py-2 px-2 text-center">
                        <button 
                          onClick={() => viewExecutiveDetails(exec.executive)}
                          className="bg-blue-600 hover:bg-blue-700 text-white text-xs px-2 py-1 rounded transition-colors"
                        >
                          View Details
                        </button>
                      </td>
                    </tr>
                  ))}
                </tbody>
              </table>
            </div>
          )}
          
          {executiveSummary.length > 0 && (
            <div className="text-center text-sm mt-4">
              {dataSource === 'BACKEND_API' ? (
                <span className="text-green-600 font-medium">
                  ✅ Showing {executiveSummary.length} executives from backend
                </span>
              ) : (
                <span className="text-blue-500">
                  📊 Showing demo data (fallback)
                </span>
              )}
            </div>
          )}
        </Card>
      ) : (
        <Card title={`${selectedExecutive} - Payment Details`} desc="Individual payment records for selected executive">
          <div className="mb-4">
            <button 
              onClick={backToSummary}
              className="text-blue-600 hover:text-blue-800 text-sm font-medium"
            >
              ← Back to Executive Summary
            </button>
          </div>
          
          {filteredPayments.length === 0 ? (
            <div className="text-center py-8">
              <div className="text-sm text-zinc-600">No payment records found for {selectedExecutive}</div>
            </div>
          ) : (
            <div className="overflow-x-auto">
              <table className="w-full text-sm">
                <thead>
                  <tr className="text-left text-zinc-500 border-b bg-gray-50">
                    <th className="py-2 px-2 font-medium">Customer Name</th>
                    <th className="py-2 px-2 font-medium">Amount</th>
                    <th className="py-2 px-2 font-medium">Customer Cheque</th>
                    <th className="py-2 px-2 font-medium">Our Cheque</th>
                    <th className="py-2 px-2 font-medium">Issue Date</th>
                    <th className="py-2 px-2 font-medium">Policy No</th>
                    <th className="py-2 px-2 font-medium text-center">Status</th>
                  </tr>
                </thead>
                <tbody>
                  {executiveDetailPayments.map((payment, index) => {
                    const paymentId = `${payment.policy_number}_${payment.customer_name}`;
                    const isReceived = receivedPayments.has(paymentId) || payment.payment_received === true;
                    const isUpdatingPayment = isUpdating[paymentId];
                    
                    return (
                      <tr key={index} className="border-b hover:bg-gray-50 transition-colors">
                        <td className="py-2 px-2 font-medium text-gray-900">{payment.customer_name || 'N/A'}</td>
                        <td className="py-2 px-2 font-semibold text-green-700">{formatCurrency(parseFloat(payment.customer_paid) || 0)}</td>
                        <td className="py-2 px-2 text-gray-600">{payment.customer_cheque_no || 'N/A'}</td>
                        <td className="py-2 px-2 text-gray-600">{payment.our_cheque_no || 'N/A'}</td>
                        <td className="py-2 px-2 text-gray-600">{formatDate(payment.issue_date)}</td>
                        <td className="py-2 px-2 font-mono text-xs text-gray-600">{payment.policy_number || 'N/A'}</td>
                        <td className="py-2 px-2 text-center">
                          {isReceived ? (
                            <div className="inline-flex flex-col items-center space-y-1">
                              <div className="flex items-center space-x-1 text-green-600">
                                <span className="text-sm">✅</span>
                                <span className="text-xs font-medium">Received</span>
                              </div>
                              {payment.received_date && (
                                <div className="text-xs text-gray-500">
                                  {formatReceivedDate(payment.received_date)}
                                </div>
                              )}
                              {payment.received_by && (
                                <div className="text-xs text-gray-500">
                                  By: {payment.received_by}
                                </div>
                              )}
                            </div>
                          ) : (
                            <button 
                              onClick={() => markAsReceived(paymentId, payment)}
                              disabled={isUpdatingPayment}
                              className="bg-green-600 hover:bg-green-700 text-white text-xs px-2 py-1 rounded disabled:opacity-50 transition-colors"
                            >
                              {isUpdatingPayment ? 'Processing...' : 'Mark Received'}
                            </button>
                          )}
                        </td>
                      </tr>
                    );
                  })}
                </tbody>
              </table>
            </div>
          )}
          
          {filteredPayments.length > 0 && (
            <div className="text-center text-sm mt-4">
              <span className="text-blue-600 font-medium">
                📊 Showing {filteredPayments.length} payment records for {selectedExecutive}
              </span>
            </div>
          )}
        </Card>
      )}
    </>
  )
}

function PageFounderSettings() {
  const [settings, setSettings] = useState({
    brokeragePercent: '15',
    repDailyCost: '2000',
    expectedConversion: '25',
    premiumGrowth: '10'
  });
  
  const [isLoading, setIsLoading] = useState(false);
  const [error, setError] = useState<string | null>(null);
  const [success, setSuccess] = useState<string | null>(null);
  const [hasChanges, setHasChanges] = useState(false);
  const [validationErrors, setValidationErrors] = useState<any>({});

  // Telecaller management state
  const [telecallers, setTelecallers] = useState<any[]>([]);
  const [telecallerSearch, setTelecallerSearch] = useState('');
  const [isLoadingTelecallers, setIsLoadingTelecallers] = useState(false);
  const [telecallerError, setTelecallerError] = useState<string | null>(null);
  const [telecallerSuccess, setTelecallerSuccess] = useState<string | null>(null);

  // Load settings on component mount
  useEffect(() => {
    loadSettings();
    loadTelecallers();
  }, []);

  // Track changes
  useEffect(() => {
    setHasChanges(true);
  }, [settings]);

  const [dataSource, setDataSource] = useState<string>('');

  const loadSettings = async () => {
    try {
      setIsLoading(true);
      const response = await DualStorageService.getSettings();
      if (response.success) {
        setSettings(response.data);
        setHasChanges(false);
        setDataSource(response.source || 'Unknown');
        
        if (ENABLE_DEBUG) {
          console.log('Available policies loaded successfully');
        }
      } else {
        setError(response.error || 'Failed to load settings');
      }
    } catch (error: any) {
      setError(error.message || 'Failed to load settings');
    } finally {
      setIsLoading(false);
    }
  };

  // Load all telecallers
  const loadTelecallers = async () => {
    setIsLoadingTelecallers(true);
    setTelecallerError(null);
    try {
      const response = await fetch(`${API_BASE_URL}/telecallers/all`, {
        headers: {
          'Authorization': `Bearer ${localStorage.getItem('authToken')}`,
          'Content-Type': 'application/json'
        }
      });
      
      if (!response.ok) {
        throw new Error(`HTTP ${response.status}: ${response.statusText}`);
      }
      
      const data = await response.json();
      if (data.success) {
        setTelecallers(data.data);
      } else {
        setTelecallerError(data.error || 'Failed to load telecallers');
      }
    } catch (error: any) {
      setTelecallerError(error.message || 'Failed to load telecallers');
    } finally {
      setIsLoadingTelecallers(false);
    }
  };

  // Toggle telecaller status
  const toggleTelecallerStatus = async (id: number, currentStatus: boolean, name: string) => {
    try {
      const response = await fetch(`${API_BASE_URL}/telecallers/${id}`, {
        method: 'PUT',
        headers: {
          'Authorization': `Bearer ${localStorage.getItem('authToken')}`,
          'Content-Type': 'application/json'
        },
        body: JSON.stringify({ 
          name: name,
          is_active: !currentStatus 
        })
      });
      
      if (!response.ok) {
        throw new Error(`HTTP ${response.status}: ${response.statusText}`);
      }
      
      const data = await response.json();
      if (data.success) {
        setTelecallerSuccess(`Telecaller ${!currentStatus ? 'activated' : 'deactivated'} successfully`);
        loadTelecallers(); // Refresh list
        // Clear success message after 3 seconds
        setTimeout(() => setTelecallerSuccess(null), 3000);
      } else {
        setTelecallerError(data.error || 'Failed to update telecaller');
      }
    } catch (error: any) {
      setTelecallerError(error.message || 'Failed to update telecaller');
    }
  };

  const updateSetting = (key: string, value: string) => {
    setSettings(prev => ({
      ...prev,
      [key]: value
    }));
  };

  const validateSettings = (settings: any) => {
    const errors: any = {};
    
    // Brokerage % validation
    if (!settings.brokeragePercent || isNaN(parseFloat(settings.brokeragePercent))) {
      errors.brokeragePercent = 'Brokerage % is required and must be a number';
    } else {
      const value = parseFloat(settings.brokeragePercent);
      if (value < 0 || value > 100) {
        errors.brokeragePercent = 'Brokerage % must be between 0 and 100';
      }
    }
    
    // Rep Daily Cost validation
    if (!settings.repDailyCost || isNaN(parseFloat(settings.repDailyCost))) {
      errors.repDailyCost = 'Rep Daily Cost is required and must be a number';
    } else {
      const value = parseFloat(settings.repDailyCost);
      if (value < 0) {
        errors.repDailyCost = 'Rep Daily Cost must be positive';
      }
    }
    
    // Expected Conversion % validation
    if (!settings.expectedConversion || isNaN(parseFloat(settings.expectedConversion))) {
      errors.expectedConversion = 'Expected Conversion % is required and must be a number';
    } else {
      const value = parseFloat(settings.expectedConversion);
      if (value < 0 || value > 100) {
        errors.expectedConversion = 'Expected Conversion % must be between 0 and 100';
      }
    }
    
    // Premium Growth % validation
    if (!settings.premiumGrowth || isNaN(parseFloat(settings.premiumGrowth))) {
      errors.premiumGrowth = 'Premium Growth % is required and must be a number';
    } else {
      const value = parseFloat(settings.premiumGrowth);
      if (value < 0 || value > 100) {
        errors.premiumGrowth = 'Premium Growth % must be between 0 and 100';
      }
    }
    
    return errors;
  };

  const handleSave = async () => {
    try {
      setIsLoading(true);
      setError(null);
      setSuccess(null);
      
      // Validate settings
      const validationErrors = validateSettings(settings);
      if (Object.keys(validationErrors).length > 0) {
        setValidationErrors(validationErrors);
        return;
      }
      
      // Save settings
      const response = await DualStorageService.saveSettings(settings);
      
      if (response.success) {
        setSuccess(`Settings saved successfully! (${response.source || 'Saved'})`);
        setHasChanges(false);
        setValidationErrors({});
        setDataSource(response.source || 'Unknown');
        
        // Clear success message after 3 seconds
        setTimeout(() => setSuccess(null), 3000);
      } else {
        setError(response.error || 'Failed to save settings');
      }
    } catch (error: any) {
      setError(error.message || 'Failed to save settings');
    } finally {
      setIsLoading(false);
    }
  };

  const handleReset = async () => {
    try {
      setIsLoading(true);
      setError(null);
      setSuccess(null);
      
      // Reset settings
      const response = await DualStorageService.resetSettings();
      
      if (response.success) {
        setSettings(response.data);
        setHasChanges(false);
        setValidationErrors({});
        setSuccess(`Settings reset to defaults! (${response.source || 'Reset'})`);
        setDataSource(response.source || 'Unknown');
        
        // Clear success message after 3 seconds
        setTimeout(() => setSuccess(null), 3000);
      } else {
        setError(response.error || 'Failed to reset settings');
      }
    } catch (error: any) {
      setError(error.message || 'Failed to reset settings');
    } finally {
      setIsLoading(false);
    }
  };

  return (
    <Card title="Business Settings" desc={`These drive calculations in dashboards (Data Source: ${dataSource || 'Loading...'})`}>
      {/* Error/Success Messages */}
      {error && (
        <div className="mb-4 p-3 bg-red-50 border border-red-200 rounded-lg">
          <div className="text-sm text-red-800">{error}</div>
        </div>
      )}
      
      {success && (
        <div className="mb-4 p-3 bg-green-50 border border-green-200 rounded-lg">
          <div className="text-sm text-green-800">{success}</div>
        </div>
      )}
      
      <div className="grid grid-cols-1 md:grid-cols-2 gap-4">
        <LabeledInput 
          label="Brokerage %" 
          hint="% of GWP that we earn"
          value={settings.brokeragePercent}
          onChange={(value) => updateSetting('brokeragePercent', value)}
          error={validationErrors.brokeragePercent}
        />
        <LabeledInput 
          label="Rep Daily Cost (₹)" 
          hint="salary + incentives + telephony + tools / working days"
          value={settings.repDailyCost}
          onChange={(value) => updateSetting('repDailyCost', value)}
          error={validationErrors.repDailyCost}
        />
        <LabeledInput 
          label="Expected Conversion %" 
          hint="for valuing backlog"
          value={settings.expectedConversion}
          onChange={(value) => updateSetting('expectedConversion', value)}
          error={validationErrors.expectedConversion}
        />
        <LabeledInput 
          label="Premium Growth %" 
          hint="for LTV estimates later"
          value={settings.premiumGrowth}
          onChange={(value) => updateSetting('premiumGrowth', value)}
          error={validationErrors.premiumGrowth}
        />
      </div>
      
      <div className="flex gap-3 mt-4">
        <button 
          onClick={handleSave}
          disabled={isLoading || !hasChanges}
          className="px-4 py-2 rounded-xl bg-zinc-900 text-white disabled:opacity-50 disabled:cursor-not-allowed"
        >
          {isLoading ? 'Saving...' : 'Save Settings'}
        </button>
        <button 
          onClick={handleReset}
          disabled={isLoading}
          className="px-4 py-2 rounded-xl bg-white border disabled:opacity-50"
        >
          Reset
        </button>
      </div>

      {/* Telecaller Management Section */}
      <div className="mt-8 pt-6 border-t border-gray-200">
        <h3 className="text-lg font-semibold mb-4">Telecaller Status Management</h3>
        
        {/* Telecaller Error/Success Messages */}
        {telecallerError && (
          <div className="mb-4 p-3 bg-red-50 border border-red-200 rounded-lg">
            <div className="text-sm text-red-800">{telecallerError}</div>
          </div>
        )}
        
        {telecallerSuccess && (
          <div className="mb-4 p-3 bg-green-50 border border-green-200 rounded-lg">
            <div className="text-sm text-green-800">{telecallerSuccess}</div>
          </div>
        )}
        
        {/* Search Input */}
        <div className="mb-4">
          <input
            type="text"
            placeholder="Search telecaller by name..."
            value={telecallerSearch}
            onChange={(e) => setTelecallerSearch(e.target.value)}
            className="w-full p-2 border border-gray-300 rounded-lg focus:ring-2 focus:ring-blue-500 focus:border-blue-500"
          />
        </div>
        
        {/* Telecaller List */}
        <div className="space-y-2">
          {telecallers
            .filter(telecaller => 
              telecaller.name.toLowerCase().includes(telecallerSearch.toLowerCase())
            )
            .map(telecaller => (
              <div key={telecaller.id} className="flex items-center justify-between p-3 border border-gray-200 rounded-lg hover:bg-gray-50">
                <div className="flex-1">
                  <div className="font-medium text-gray-900">{telecaller.name}</div>
                  <div className="text-sm text-gray-500">
                    {telecaller.policy_count} policies • 
                    Created: {new Date(telecaller.created_at).toLocaleDateString()}
                  </div>
                </div>
                <div className="flex items-center gap-3">
                  <span className={`px-2 py-1 rounded-full text-xs font-medium ${
                    telecaller.is_active 
                      ? 'bg-green-100 text-green-800' 
                      : 'bg-red-100 text-red-800'
                  }`}>
                    {telecaller.is_active ? 'Active' : 'Inactive'}
                  </span>
                  <button
                    onClick={() => toggleTelecallerStatus(telecaller.id, telecaller.is_active, telecaller.name)}
                    disabled={isLoadingTelecallers}
                    className={`px-3 py-1 rounded text-sm font-medium ${
                      telecaller.is_active 
                        ? 'bg-red-500 text-white hover:bg-red-600' 
                        : 'bg-green-500 text-white hover:bg-green-600'
                    } disabled:opacity-50`}
                  >
                    {telecaller.is_active ? 'Deactivate' : 'Activate'}
                  </button>
                </div>
              </div>
            ))}
        </div>
        
        {/* Empty State */}
        {telecallers.length === 0 && !isLoadingTelecallers && (
          <div className="text-center py-8 text-gray-500">
            No telecallers found.
          </div>
        )}
        
        {/* Loading State */}
        {isLoadingTelecallers && (
          <div className="text-center py-8 text-gray-500">
            Loading telecallers...
          </div>
        )}
        
        {/* No Results */}
        {telecallerSearch.length >= 2 && telecallers.filter(telecaller => 
          telecaller.name.toLowerCase().includes(telecallerSearch.toLowerCase())
        ).length === 0 && !isLoadingTelecallers && (
          <div className="text-center py-4 text-gray-500">
            No telecallers found matching "{telecallerSearch}"
          </div>
        )}
      </div>
    </Card>
  )
}

// ---------- KPI DASHBOARD ----------
function PageKPIs() {
  const cache = useCache();
  const { settings } = useSettings();
  const [kpiData, setKpiData] = useState<any>(null);
  const [dataSource, setDataSource] = useState<string>('');

  useEffect(() => {
    const loadKPIData = async () => {
      const cacheKey = 'kpi-data';
      const maxAge = 3 * 60 * 1000; // 3 minutes cache
      
      // Check cache first
      const cached = cache.getCache(cacheKey);
      if (cached && !cache.shouldRefresh(cacheKey, maxAge)) {
        setKpiData(cached.data);
        setDataSource(cached.source);
        return;
      }
      
      try {
        // Use dual storage pattern: S3 → Database → Mock Data
        const response = await DualStorageService.getDashboardMetrics();
        
        if (response.success) {
          setKpiData(response.data);
          setDataSource(response.source);
          
          // Cache the data
          cache.setCache(cacheKey, response.data, response.source);
          
          if (ENABLE_DEBUG) {
          }
        }
      } catch (error) {
        console.error('Failed to load KPI data:', error);
        setDataSource('MOCK_DATA');
      }
    };
    
    loadKPIData();
  }, [cache]);

  // Use ONLY real data from backend - no hardcoded assumptions
  const totalPolicies = kpiData?.basicMetrics?.totalPolicies || 0;
  const totalLeads = kpiData?.total_leads || Math.round(totalPolicies * 1.2); // Estimate from policies
  const totalConverted = kpiData?.total_converted || totalPolicies;
  const sumGWP = kpiData?.basicMetrics?.totalGWP || 0;
  const sumNet = kpiData?.basicMetrics?.netRevenue || 0;
  const totalBrokerage = kpiData?.basicMetrics?.totalBrokerage || 0;
  const totalCashback = kpiData?.basicMetrics?.totalCashback || 0;

  // Use settings for calculations
  const brokeragePercent = parseFloat(settings.brokeragePercent) / 100;
  const repDailyCost = parseFloat(settings.repDailyCost);
  const expectedConversion = parseFloat(settings.expectedConversion) / 100;
  const premiumGrowth = parseFloat(settings.premiumGrowth) / 100;

  // Use backend KPI calculations if available, otherwise calculate from real data with settings
  const backendKPIs = kpiData?.kpis || {};
  const conversionRate = parseFloat(backendKPIs.conversionRate) || (totalConverted/(totalLeads||1))*100;
  const lossRatio = parseFloat(backendKPIs.lossRatio) || (sumGWP > 0 ? (totalCashback / sumGWP) * 100 : 0);
  const expenseRatio = parseFloat(backendKPIs.expenseRatio) || (sumGWP > 0 ? ((totalBrokerage - totalCashback) / sumGWP) * 100 : 0);
  const combinedRatio = parseFloat(backendKPIs.combinedRatio) || (lossRatio + expenseRatio);

  // Calculate settings-based metrics
  const calculatedBrokerage = sumGWP * brokeragePercent;
  const expectedBacklogValue = (totalLeads - totalConverted) * expectedConversion * (sumGWP / (totalConverted || 1));
  const projectedLTV = (sumGWP / (totalConverted || 1)) * Math.pow(1 + premiumGrowth, 3); // 3-year projection

  // Calculate real metrics from actual data (no hardcoded assumptions)
  const ARPA = totalConverted > 0 ? sumNet / totalConverted : 0;
  const lifetimeMonths = 24; // Industry standard assumption
  const CLV = ARPA * lifetimeMonths;
  
  // For metrics that require business data not available in backend, show "N/A" or calculate from available data
  const costPerLead = totalLeads > 0 ? 0 : 0; // No marketing spend data available
  const CAC = totalConverted > 0 ? 0 : 0; // No cost data available
  const LTVtoCAC = CAC > 0 ? CLV / CAC : 0;
  
  // Use real trend data for growth calculation if available
  const trendData = kpiData?.dailyTrend || [];
  const revenueGrowthRate = trendData.length > 1 ? 
    ((trendData[trendData.length-1]?.gwp - trendData[0]?.gwp) / (trendData[0]?.gwp || 1)) * 100 : 0;

  // For metrics without real data, show "N/A" instead of mock values
  const retentionRate = "N/A"; // No retention data available
  const churnRate = "N/A"; // No churn data available
  const upsellRate = "N/A"; // No upsell data available
  const NPS = "N/A"; // No NPS data available
  const marketingROI = "N/A"; // No marketing spend data available

  return (
    <>
      <div className="grid grid-cols-1 gap-6">
        {/* Acquisition */}
        <Card title="Acquisition" desc={`Real metrics from backend data (Data Source: ${dataSource || 'Loading...'})`}>
          <div className="grid grid-cols-1 md:grid-cols-4 gap-3">
            <Tile label="Conversion Rate" info="(% leads → sales)" value={pct(conversionRate)} sub={`${totalConverted}/${totalLeads} deals`}/>
            <Tile label="Cost per Lead" info="(₹ spend ÷ leads)" value={fmtINR(costPerLead)} sub="No marketing data available"/>
            <Tile label="CAC" info="(Cost to acquire 1 sale)" value={fmtINR(CAC)} sub="No cost data available"/>
            <Tile label="Revenue Growth" info="(% vs start of period)" value={pct(revenueGrowthRate)} sub="Based on trend data"/>
          </div>
        </Card>

        {/* Value & Retention */}
        <Card title="Value & Retention" desc="Real metrics from backend data">
          <div className="grid grid-cols-1 md:grid-cols-5 gap-3">
            <Tile label="ARPA" info="(avg revenue per account)" value={fmtINR(ARPA)} sub="Based on net revenue"/>
            <Tile label="Retention" info="(% customers kept)" value={pct(retentionRate)} sub="No retention data available"/>
            <Tile label="Churn" info="(100 − retention)" value={pct(churnRate)} sub="No churn data available"/>
            <Tile label="CLV (approx)" info="(ARPA × lifetime months)" value={fmtINR(CLV)} sub={`${lifetimeMonths} mo industry standard`} />
            <Tile label="LTV/CAC" info= "(value per customer ÷ cost)" value={typeof LTVtoCAC === 'string' ? LTVtoCAC : `${LTVtoCAC.toFixed(2)}×`} sub="No cost data available"/>
          </div>
        </Card>

        {/* Insurance Health */}
        <Card title="Insurance Health" desc="Real ratios from backend data">
          <div className="grid grid-cols-1 md:grid-cols-3 gap-3">
            <Tile label="Loss Ratio" info="(cashback ÷ premium)" value={pct(lossRatio)} sub={`Cashback ${fmtINR(totalCashback)}`}/>
            <Tile label="Expense Ratio" info="(brokerage - cashback) ÷ premium" value={pct(expenseRatio)} sub={`Net brokerage ${fmtINR(totalBrokerage - totalCashback)}`}/>
            <Tile label="Combined Ratio" info="(loss + expense)" value={pct(combinedRatio)} sub="Sum of above ratios"/>
          </div>
        </Card>

        {/* Sales Quality */}
        <Card title="Sales Quality" desc="Metrics requiring additional data sources">
          <div className="grid grid-cols-1 md:grid-cols-3 gap-3">
            <Tile label="Upsell/Cross-sell" info="(% with extra cover)" value={pct(upsellRate)} sub="No upsell data available"/>
            <Tile label="NPS" info="(promoters − detractors)" value={pct(NPS)} sub="No survey data available"/>
            <Tile label="Marketing ROI" info="((Rev−Spend) ÷ Spend)" value={pct(marketingROI)} sub="No marketing spend data available"/>
          </div>
        </Card>

        {/* Settings-Based Calculations */}
        <Card title="Business Projections" desc="Calculations based on current settings">
          <div className="grid grid-cols-1 md:grid-cols-4 gap-3">
            <Tile label="Expected Brokerage" info={`(${settings.brokeragePercent}% of GWP)`} value={fmtINR(calculatedBrokerage)} sub={`${settings.brokeragePercent}% of ${fmtINR(sumGWP)}`}/>
            <Tile label="Backlog Value" info={`(${settings.expectedConversion}% conversion)`} value={fmtINR(expectedBacklogValue)} sub={`${totalLeads - totalConverted} pending leads`}/>
            <Tile label="3-Year LTV" info={`(${settings.premiumGrowth}% growth)`} value={fmtINR(projectedLTV)} sub="Projected customer value"/>
            <Tile label="Daily Rep Cost" info="(per representative)" value={fmtINR(repDailyCost)} sub="From settings"/>
          </div>
        </Card>
      </div>
    </>
  )
}

// ---------- DEV/TESTS ----------
function PageTests() {
  // Simple run-time tests for core form math (no framework)
  type Case = { name: string; total: number; pct?: number; amt?: number; expectAmt?: number; expectPct?: number };
  const cases: Case[] = [
    { name: "pct→amt", total: 10000, pct: 10, expectAmt: 1000 },
    { name: "amt→pct", total: 20000, amt: 500, expectPct: 2.5 },
    { name: "zero-total", total: 0, pct: 10, expectAmt: 0 },
  ];
  const results = cases.map(c => {
    const calcAmt = c.pct != null ? Math.round((c.total * c.pct) / 100) : (c.amt ?? 0);
    const calcPct = c.amt != null && c.total > 0 ? +( (c.amt / c.total) * 100 ).toFixed(1) : (c.pct ?? 0);
    const passAmt = c.expectAmt == null || c.expectAmt === calcAmt;
    const passPct = c.expectPct == null || c.expectPct === calcPct;
    return { ...c, calcAmt, calcPct, pass: passAmt && passPct };
  });
  const allPass = results.every(r => r.pass);
  return (
    <Card title="Dev/Test" desc="Lightweight checks for cashback math">
      <div className="text-sm mb-2">Overall: {allPass ? <span className="text-emerald-700">✅ PASS</span> : <span className="text-rose-700">❌ FAIL</span>}</div>
      <div className="overflow-auto">
        <table className="w-full text-sm">
          <thead>
            <tr className="text-left text-zinc-500">
              <th className="py-2">Case</th><th>Total</th><th>Input %</th><th>Input ₹</th><th>Calc ₹</th><th>Calc %</th><th>Expected ₹</th><th>Expected %</th><th>Result</th>
            </tr>
          </thead>
          <tbody>
            {results.map((r,i)=> (
              <tr key={i} className="border-t">
                <td className="py-2">{r.name}</td>
                <td>{r.total}</td>
                <td>{r.pct ?? "—"}</td>
                <td>{r.amt ?? "—"}</td>
                <td>{r.calcAmt}</td>
                <td>{r.calcPct}</td>
                <td>{r.expectAmt ?? "—"}</td>
                <td>{r.expectPct ?? "—"}</td>
                <td>{r.pass ? "✅" : "❌"}</td>
              </tr>
            ))}
          </tbody>
        </table>
      </div>
    </Card>
  );
}

function NicsanCRMMock() {
  const [user, setUser] = useState<{name:string; email?:string; role:"ops"|"founder"}|null>(() => {
    // Initialize user from localStorage to prevent login loop
    try {
      const savedUser = localStorage.getItem('nicsan-crm-user');
      return savedUser ? JSON.parse(savedUser) : null;
    } catch {
      return null;
    }
  });
  const [tab, setTab] = useState<"ops"|"founder">("ops");
  const [opsPage, setOpsPage] = useState("upload");
  const [founderPage, setFounderPage] = useState("overview");
  // const [backendStatus, setBackendStatus] = useState<any>(null);

  // Persist user state to localStorage
  useEffect(() => {
    if (user) {
      localStorage.setItem('nicsan-crm-user', JSON.stringify(user));
    } else {
      localStorage.removeItem('nicsan-crm-user');
    }
  }, [user]);

  // Check backend status on component mount
  useEffect(() => {
    const checkBackendStatus = async () => {
      // const status = DualStorageService.getEnvironmentInfo();
      // setBackendStatus(status);
>>>>>>> e68af5c3
      
      if (ENABLE_DEBUG) {
      }
    };
    
    checkBackendStatus();
    
    // Check status every 30 seconds
    const interval = setInterval(checkBackendStatus, 30000);
    return () => clearInterval(interval);
  }, []);

  if (!user) return <LoginPage onLogin={(u)=>{ setUser(u); setTab(u.role==='founder'?'founder':'ops')}}/>

  return (
    <div className="min-h-screen bg-zinc-50">
      {/* Backend Status Indicator */}
      {ENABLE_DEBUG && backendStatus && (
        <div className={`px-4 py-2 text-xs font-medium ${
          backendStatus.backendAvailable 
            ? 'bg-green-100 text-green-800' 
            : 'bg-red-100 text-red-800'
        }`}>
          🔗 Backend: {backendStatus.backendAvailable ? 'Connected' : 'Disconnected'} 
          | Mock: {ENABLE_MOCK_DATA ? 'Enabled' : 'Disabled'}
          | Debug: {ENABLE_DEBUG ? 'On' : 'Off'}
        </div>
      )}
      
      <TopTabs tab={tab} setTab={setTab} user={user} onLogout={()=>setUser(null)} />
      {tab === "ops" ? (
        <Shell sidebar={<OpsSidebar page={opsPage} setPage={setOpsPage} />}>
          {opsPage === "upload" && <PageUpload/>}
          {opsPage === "review" && <PageReview/>}
          {opsPage === "manual-form" && <PageManualForm/>}
          {opsPage === "manual-grid" && <PageManualGrid/>}
          {opsPage === "policy-detail" && <PagePolicyDetail/>}
          {opsPage === "sync-demo" && <CrossDeviceSyncDemo/>}
          {opsPage === "settings" && (
            <Card title="Ops Settings" desc="Keyboard shortcuts + defaults (makes data entry faster)">
              <ul className="list-disc pl-5 text-sm space-y-1">
                <li><b>Hotkeys</b>: Ctrl+S (save), Ctrl+Enter (save & next), Alt+E (jump to first error)</li>
                <li><b>Autofill</b>: Type a vehicle number to fetch last-year data (quick fill)</li>
                <li><b>Validation</b>: Hard stops on must-have fields; warnings for minor issues</li>
                <li><b>Dedupe</b>: Same Policy No. blocked; Vehicle+IssueDate warns</li>
              </ul>
            </Card>
          )}
        </Shell>
      ) : (
        <Shell sidebar={<FounderSidebar page={founderPage} setPage={setFounderPage} />}>
          {founderPage === "overview" && <PageOverview/>}
          {founderPage === "kpis" && <PageKPIs/>}
          {founderPage === "leaderboard" && <PageLeaderboard/>}
          {founderPage === "explorer" && <PageExplorer/>}
          {founderPage === "sources" && <PageSources/>}
          {founderPage === "payments" && <PagePayments/>}
          {founderPage === "tests" && <PageTests/>}
          {founderPage === "settings" && <PageFounderSettings/>}
        </Shell>
      )}
    </div>
  )
}

export default function App() {
  return (
    <SettingsProvider>
      <NicsanCRMMock />
    </SettingsProvider>
  );
}<|MERGE_RESOLUTION|>--- conflicted
+++ resolved
@@ -1,37 +1,90 @@
-import React, { useMemo, useState, useEffect } from "react";
-import { Upload, FileText, CheckCircle2, Table2, Settings, LayoutDashboard, Users, BarChart3, BadgeInfo, LogOut, SlidersHorizontal, TrendingUp, RefreshCw, CreditCard, Lock } from "lucide-react";
-// import { ResponsiveContainer, CartesianGrid, BarChart, Bar, Legend, Area, AreaChart, XAxis, YAxis, Tooltip } from "recharts";
+import React, { useMemo, useState, useRef, useEffect, createContext, useContext } from "react";
+import { Upload, FileText, CheckCircle2, AlertTriangle, Table2, Settings, LayoutDashboard, Users, BarChart3, BadgeInfo, Filter, LogOut, Car, SlidersHorizontal, TrendingUp, RefreshCw, CreditCard } from "lucide-react";
+import { ResponsiveContainer, CartesianGrid, BarChart, Bar, Legend, Area, AreaChart, XAxis, YAxis, Tooltip } from "recharts";
 import { authUtils } from './services/api';
-// import { policiesAPI } from './services/api';
+import { policiesAPI } from './services/api';
 import DualStorageService from './services/dualStorageService';
 import CrossDeviceSyncDemo from './components/CrossDeviceSyncDemo';
-import PageExplorer from './pages/founders/SalesExplorer/PageExplorer';
-import PageLeaderboard from './pages/founders/RepLeaderboard/PageLeaderboard';
-import PageSources from './pages/founders/DataSource/DataSource';
-import PagePayments from './pages/founders/Payments/Payments';
-import PageOverview from './pages/founders/CompanyOverview/CompanyOverview';
-import PageFounderSettings from './pages/founders/Settings/Settings';
-import PageKPIs from './pages/founders/KPIDashboard/KPIDashboard';
-import PageTests from './pages/founders/DevTest/DevTest';
-import PageReview from './pages/operations/ReviewConfirm/ReviewConfirm';
-import PageManualGrid from './pages/operations/GridEntry/GridEntry';
-import PagePolicyDetail from './pages/operations/PolicyDetail/PolicyDetail';
-import PageManualForm from './pages/operations/ManualForm/ManualForm';
-import PageUpload from './pages/operations/PDFUpload/PDFUpload';
-import { SettingsProvider } from './contexts/SettingsContext';
-// import jsPDF from 'jspdf';
-// import autoTable from 'jspdf-autotable';
-
-// Extend jsPDF type to include autoTable
-// declare module 'jspdf' {
-//   interface jsPDF {
-//     autoTable: (options: any) => jsPDF;
-//   }
-// }
+import { SettingsProvider, useSettings } from './contexts/SettingsContext';
+import HorizontalLogo from './assets/images/HorizontalLogo.svg';
+
+// Smart Cache Context
+interface CacheEntry {
+  data: any;
+  timestamp: number;
+  source: string;
+}
+
+interface CacheContextType {
+  getCache: (key: string) => CacheEntry | null;
+  setCache: (key: string, data: any, source: string) => void;
+  shouldRefresh: (key: string, maxAge: number) => boolean;
+  clearCache: (key?: string) => void;
+}
+
+const CacheContext = createContext<CacheContextType | null>(null);
+
+const useCache = () => {
+  const context = useContext(CacheContext);
+  if (!context) {
+    throw new Error('useCache must be used within a CacheProvider');
+  }
+  return context;
+};
+
+// Cache Provider Component
+function CacheProvider({ children }: { children: React.ReactNode }) {
+  const [cache, setCacheState] = useState<Record<string, CacheEntry>>({});
+
+  const getCache = (key: string): CacheEntry | null => {
+    return cache[key] || null;
+  };
+
+  const setCache = (key: string, data: any, source: string) => {
+    setCacheState(prev => ({
+      ...prev,
+      [key]: {
+        data,
+        timestamp: Date.now(),
+        source
+      }
+    }));
+  };
+
+  const shouldRefresh = (key: string, maxAge: number = 5 * 60 * 1000): boolean => {
+    const entry = cache[key];
+    if (!entry) return true;
+    return (Date.now() - entry.timestamp) > maxAge;
+  };
+
+  const clearCache = (key?: string) => {
+    if (key) {
+      setCacheState(prev => {
+        const { [key]: removed, ...rest } = prev;
+        return rest;
+      });
+    } else {
+      setCacheState({});
+    }
+  };
+
+  return (
+    <CacheContext.Provider value={{ getCache, setCache, shouldRefresh, clearCache }}>
+      {children}
+    </CacheContext.Provider>
+  );
+}
 
 // Environment variables
+const API_BASE_URL = import.meta.env.VITE_API_BASE_URL;
 const ENABLE_DEBUG = import.meta.env.VITE_ENABLE_DEBUG_LOGGING === 'true';
-const ENABLE_MOCK_DATA = import.meta.env.VITE_ENABLE_MOCK_DATA === 'true';
+// const ENABLE_MOCK_DATA = import.meta.env.VITE_ENABLE_MOCK_DATA === 'true';
+
+// --- Nicsan CRM v1 UI/UX Mock (updated) ---
+// Adds: Password-protected login, optimized Manual Form, Founder filters, KPI dashboard (your new metrics)
+// Now: Manual Form includes ALL requested columns; PDF flow includes a small manual entry panel.
+// Tailwind CSS assumed. Static demo state only.
+
 // ---------- AUTH ----------
 function LoginPage({ onLogin }: { onLogin: (user: { name: string; email: string; role: "ops" | "founder" }) => void }) {
   const [email, setEmail] = useState("");
@@ -98,7 +151,14 @@
   return (
     <div className="min-h-screen grid place-items-center bg-zinc-50 p-6">
       <div className="w-full max-w-md bg-white rounded-2xl border border-zinc-100 shadow-sm p-6">
-        <div className="flex items-center gap-2 text-lg font-semibold mb-1"><Lock className="w-5 h-5"/> Nicsan CRM v1</div>
+        <div className="flex items-center gap-3 mb-6">
+          <img 
+            src={HorizontalLogo} 
+            alt="Nicsan CRM" 
+            className="h-[20.3843px] w-auto"
+          />
+          <span className="text-[28px] font-clash font-bold text-zinc-900 leading-[20.3843px] mt-0.5">CRM</span>
+        </div>
         
         
         {error && (
@@ -108,22 +168,22 @@
         )}
         
         <label className="block mb-3">
-          <div className="text-xs text-zinc-600 mb-1">Email</div>
+          <div className="text-xs text-zinc-600 mb-1 font-clash font-normal">Email</div>
           <input 
             value={email} 
             onChange={e=>setEmail(e.target.value)} 
-            className="w-full rounded-xl border border-zinc-300 px-3 py-2 focus:outline-none focus:ring-2 focus:ring-indigo-200" 
+            className="w-full rounded-xl border border-zinc-300 px-3 py-2 focus:outline-none focus:ring-2 focus:ring-indigo-200 font-clash font-normal" 
             placeholder="Enter your email"
             disabled={isLoading}
           />
         </label>
         <label className="block mb-4">
-          <div className="text-xs text-zinc-600 mb-1">Password</div>
+          <div className="text-xs text-zinc-600 mb-1 font-clash font-normal">Password</div>
           <input 
             type="password" 
             value={password} 
             onChange={e=>setPassword(e.target.value)} 
-            className="w-full rounded-xl border border-zinc-300 px-3 py-2 focus:outline-none focus:ring-2 focus:ring-indigo-200" 
+            className="w-full rounded-xl border border-zinc-300 px-3 py-2 focus:outline-none focus:ring-2 focus:ring-indigo-200 font-clash font-normal" 
             placeholder="••••••••"
             disabled={isLoading}
           />
@@ -132,7 +192,7 @@
         <button 
           onClick={handleLogin} 
           disabled={isLoading}
-          className="w-full px-4 py-2 rounded-xl bg-zinc-900 text-white disabled:opacity-50 disabled:cursor-not-allowed"
+          className="w-full px-4 py-2 rounded-xl bg-zinc-900 text-white disabled:opacity-50 disabled:cursor-not-allowed font-clash"
         >
           {isLoading ? 'Signing in...' : 'Sign in'}
         </button>
@@ -149,14 +209,31 @@
   return (
     <div className="w-full border-b border-zinc-200 bg-white sticky top-0 z-40">
       <div className="max-w-7xl mx-auto px-4 py-3 flex items-center gap-3">
-        <div className="text-xl font-semibold">Nicsan CRM v1</div>
+        <div className="flex items-center gap-3">
+          <img 
+            src={HorizontalLogo} 
+            alt="Nicsan CRM" 
+            className="h-[20.3843px] w-auto"
+          />
+          <span className="text-[28px] font-clash font-bold text-zinc-900 leading-[20.3843px] mt-0.5">CRM</span>
+        </div>
         <div className="ml-auto flex items-center gap-2">
+          {user.role === 'ops' ? (
+            // Simplified view for Operations users
+            <>
+              <div className="text-sm text-zinc-600 px-2 py-1 rounded-lg bg-zinc-100">Operations</div>
+              <button onClick={onLogout} className="px-3 py-2 rounded-lg border flex items-center gap-2"><LogOut className="w-4 h-4"/> Logout</button>
+            </>
+          ) : (
+            // Full view for Founder users
+            <>
           <div className="rounded-xl bg-zinc-100 p-1 flex gap-2">
             <button onClick={() => setTab("ops")} className={`px-4 py-2 rounded-lg text-sm ${tab === "ops" ? "bg-white shadow" : "text-zinc-600"}`}>Operations</button>
             <button onClick={() => !founderDisabled && setTab("founder")} className={`px-4 py-2 rounded-lg text-sm ${tab === "founder" ? "bg-white shadow" : founderDisabled?"text-zinc-300 cursor-not-allowed":"text-zinc-600"}`}>Founder</button>
           </div>
-          <div className="text-sm text-zinc-600 px-2 py-1 rounded-lg bg-zinc-100">{user.name} · {user.role.toUpperCase()}</div>
           <button onClick={onLogout} className="px-3 py-2 rounded-lg border flex items-center gap-2"><LogOut className="w-4 h-4"/> Logout</button>
+            </>
+          )}
         </div>
       </div>
     </div>
@@ -187,6 +264,18 @@
   )
 }
 
+function Tile({ label, value, sub, info, onClick }: { label: string; value: string; sub?: string; info?: string; onClick?: () => void }) {
+  return (
+    <div 
+      className={`bg-white rounded-2xl shadow-sm border border-zinc-100 p-4 ${onClick ? 'cursor-pointer hover:shadow-md transition-shadow' : ''}`}
+      onClick={onClick}
+    >
+      <div className="text-xs text-zinc-500 flex items-center gap-1">{label} {info && <span className="text-[10px] text-zinc-400">({info})</span>}</div>
+      <div className="text-2xl font-semibold mt-1">{value}</div>
+      {sub && <div className="text-xs text-emerald-600 mt-1">{sub}</div>}
+    </div>
+  )
+}
 
 // ---------- OPS ----------
 function OpsSidebar({ page, setPage }: { page: string; setPage: (p: string) => void }) {
@@ -213,21 +302,722 @@
   )
 }
 
-
-
-
-export function AutocompleteInput({ 
-  label, 
-  placeholder, 
-  hint, 
-  required, 
-  value, 
-  onChange, 
-  error, 
-  getSuggestions,
-  onAddNew,
-  showAddNew = false
-}: { 
+function PageUpload() {
+  const [uploadStatus, setUploadStatus] = useState<string>('');
+  const [uploadedFiles, setUploadedFiles] = useState<any[]>([]);
+  const [selectedInsurer, setSelectedInsurer] = useState<string>('TATA_AIG');
+  const [callerNames, setCallerNames] = useState<string[]>([]);
+  
+  // Available insurers configuration
+  const availableInsurers = [
+    { value: 'TATA_AIG', label: 'Tata AIG' },
+    { value: 'DIGIT', label: 'Digit' },
+    { value: 'RELIANCE_GENERAL', label: 'Reliance General' },
+    { value: 'GENERALI_CENTRAL', label: 'Generali Central Insurance' },
+    { value: 'LIBERTY_GENERAL', label: 'Liberty General Insurance' },
+    { value: 'ICIC', label: 'ICICI Lombard' }
+  ];
+  const [manualExtras, setManualExtras] = useState({
+    executive: '',
+    opsExecutive: '',
+    callerName: '',
+    mobile: '',
+    customerEmail: '',
+    rollover: '',
+    remark: '',
+    brokerage: '0',
+    cashback: '',
+    customerPaid: '',
+    customerChequeNo: '',
+    ourChequeNo: '',
+    customerName: '',
+    branch: '',
+    paymentMethod: 'INSURER',
+    paymentSubMethod: ''
+  });
+  const [manualExtrasSaved, setManualExtrasSaved] = useState(false);
+  const fileInputRef = useRef<HTMLInputElement>(null);
+
+  const handleFiles = async (files: FileList) => {
+    const file = files[0];
+    if (!file) return;
+    
+    if (!selectedInsurer) {
+      setUploadStatus('Please select an insurer first');
+      return;
+    }
+
+    if (!manualExtrasSaved) {
+      setUploadStatus('⚠️ Please save your manual extras first before uploading PDF');
+      return;
+    }
+
+    setUploadStatus('Uploading...');
+
+    try {
+      // Create FormData with insurer and manual extras
+      const formData = new FormData();
+      formData.append('pdf', file);
+      formData.append('insurer', selectedInsurer);
+      
+      // Add manual extras to FormData
+      Object.entries(manualExtras).forEach(([key, value]) => {
+        if (value) {
+          formData.append(`manual_${key}`, value);
+        }
+      });
+      
+      const result = await DualStorageService.uploadPDF(file, manualExtras, selectedInsurer);
+      
+      if (result.success) {
+        setUploadStatus('Upload successful! Processing with Textract...');
+        
+        // Use the real upload ID from backend response
+        const realUploadId = result.data?.uploadId;
+        
+        if (!realUploadId) {
+          setUploadStatus('Error: No upload ID received from server');
+          return;
+        }
+        
+        const newFile = {
+          id: realUploadId, // Use real upload ID
+          filename: file.name,
+          status: 'UPLOADED',
+          insurer: selectedInsurer,
+          s3_key: result.data?.s3Key || `uploads/${Date.now()}_${file.name}`,
+          time: new Date().toLocaleTimeString(),
+          size: (file.size / 1024 / 1024).toFixed(2) + ' MB',
+          // Structure that matches Review page expectations
+          extracted_data: {
+            insurer: selectedInsurer,
+            status: 'UPLOADED',
+            manual_extras: { ...manualExtras },
+            extracted_data: {
+              // Mock PDF data for demo (in real app, this comes from Textract)
+              policy_number: "TA-" + Math.floor(Math.random() * 10000),
+              vehicle_number: "KA01AB" + Math.floor(Math.random() * 1000),
+              insurer: availableInsurers.find(ins => ins.value === selectedInsurer)?.label || 'Unknown',
+              product_type: "Private Car",
+              vehicle_type: "Private Car",
+              make: "Maruti",
+              model: "Swift",
+              cc: "1197",
+              manufacturing_year: "2021",
+              issue_date: new Date().toISOString().split('T')[0],
+              expiry_date: new Date(Date.now() + 365 * 24 * 60 * 60 * 1000).toISOString().split('T')[0],
+              idv: 495000,
+              ncb: 20,
+              discount: 0,
+              net_od: 5400,
+              ref: "",
+              total_od: 7200,
+              net_premium: 10800,
+              total_premium: 12150,
+              customer_name: 'John Doe',
+              confidence_score: 0.86
+            }
+          }
+        };
+        
+        setUploadedFiles(prev => [newFile, ...prev]);
+        
+        // Save to localStorage so Review page can access it
+        const allUploads = [newFile, ...uploadedFiles];
+        localStorage.setItem('nicsan_crm_uploads', JSON.stringify(allUploads));
+        console.log('💾 Saved uploads to localStorage:', allUploads);
+        
+        // Start polling for status updates
+        pollUploadStatus(realUploadId);
+        
+        // Clear manual extras after successful upload
+        setManualExtras({
+          executive: '',
+          opsExecutive: '',
+          callerName: '',
+          mobile: '',
+          customerEmail: '',
+          rollover: '',
+          remark: '',
+          brokerage: '',
+          cashback: '',
+          customerPaid: '',
+          customerChequeNo: '',
+          ourChequeNo: '',
+          customerName: '',
+          branch: '',
+          paymentMethod: 'Cash',
+          paymentSubMethod: ''
+        });
+        setManualExtrasSaved(false);
+      } else {
+        // Handle insurer mismatch error specifically
+        if (result.data?.status === 'INSURER_MISMATCH') {
+          setUploadStatus(`❌ Insurer Mismatch: ${result.error}`);
+          
+          // Add to uploaded files list with INSURER_MISMATCH status
+          const newFile = {
+            id: result.data.uploadId,
+            filename: file.name,
+            status: 'INSURER_MISMATCH',
+            insurer: selectedInsurer,
+            s3_key: result.data?.s3Key || `uploads/${Date.now()}_${file.name}`,
+            time: new Date().toLocaleTimeString(),
+            size: (file.size / 1024 / 1024).toFixed(2) + ' MB',
+            extracted_data: {
+              insurer: selectedInsurer,
+              status: 'INSURER_MISMATCH',
+              error: result.error
+            }
+          };
+          
+          setUploadedFiles(prev => [...prev, newFile]);
+        } else {
+          setUploadStatus(`Upload failed: ${result.error}`);
+        }
+      }
+    } catch (error) {
+      setUploadStatus(`Upload error: ${error instanceof Error ? error.message : 'Unknown error'}`);
+    }
+  };
+
+  const pollUploadStatus = async (uploadId: string) => {
+    const maxAttempts = 30; // 30 seconds max
+    let attempts = 0;
+    
+    const poll = async () => {
+      try {
+        console.log(`🔄 Polling upload status for ${uploadId}, attempt ${attempts + 1}`);
+        const response = await DualStorageService.getUploadById(uploadId);
+        
+        if (response.success) {
+          const status = response.data.status;
+          console.log(`📊 Upload status: ${status} (source: ${response.source})`);
+          
+          // Update local state
+          setUploadedFiles(prev => {
+            const updated = prev.map(f => 
+              f.id === uploadId ? { 
+                ...f, 
+                status,
+                extracted_data: {
+                  ...f.extracted_data,
+                  status
+                }
+              } : f
+            );
+            
+            // Update localStorage with new status
+            localStorage.setItem('nicsan_crm_uploads', JSON.stringify(updated));
+            
+            return updated;
+          });
+          
+          if (status === 'REVIEW' || status === 'COMPLETED') {
+            setUploadStatus('PDF processed successfully! Ready for review.');
+            
+            // Show notification for review
+            if (status === 'REVIEW') {
+              // In a real app, you might want to show a toast notification
+              console.log('🎉 PDF ready for review! Check the Review & Confirm page.');
+              
+              // Show browser notification
+              if ('Notification' in window && Notification.permission === 'granted') {
+                new Notification('PDF Ready for Review!', {
+                  body: 'Your PDF has been processed and is ready for review.',
+                  icon: '📄'
+                });
+              }
+              
+              // Show alert for demo purposes
+              alert('🎉 PDF processed successfully! Ready for review. Go to Review & Confirm page.');
+            }
+            
+            return; // Stop polling
+          } else if (status === 'FAILED') {
+            setUploadStatus('PDF processing failed. Please try again.');
+            return; // Stop polling
+          } else if (status === 'INSURER_MISMATCH') {
+            setUploadStatus('❌ Insurer mismatch detected. Please check your selection and upload the correct PDF.');
+            return; // Stop polling
+          }
+          
+          // Continue polling if still processing
+          if (attempts < maxAttempts) {
+            attempts++;
+            console.log(`⏳ Continuing to poll... (${attempts}/${maxAttempts})`);
+            setTimeout(poll, 2000); // Poll every 2 seconds
+          } else {
+            setUploadStatus('PDF processing timed out. Please check status.');
+          }
+        } else {
+          console.error('❌ Status polling failed:', response.error);
+        }
+      } catch (error) {
+        console.error('Status polling failed:', error);
+      }
+    };
+    
+    // Start polling
+    poll();
+  };
+
+  const handleFileSelect = (e: React.ChangeEvent<HTMLInputElement>) => {
+    if (e.target.files) {
+      handleFiles(e.target.files);
+    }
+  };
+
+  const handleManualExtrasChange = (field: string, value: string) => {
+    setManualExtras(prev => ({ ...prev, [field]: value }));
+  };
+
+  // Load telecaller names on component mount
+  useEffect(() => {
+    const loadTelecallers = async () => {
+      try {
+        const response = await DualStorageService.getTelecallers();
+        if (response.success && Array.isArray(response.data)) {
+          const names = response.data
+            .map((telecaller: any) => telecaller.name)
+            .filter((name: string) => name && name !== 'Unknown');
+          setCallerNames(names);
+        }
+      } catch (error) {
+        console.error('Failed to load telecallers:', error);
+      }
+    };
+    loadTelecallers();
+  }, []);
+
+  // Get filtered caller suggestions
+  const getFilteredCallerSuggestions = async (input: string): Promise<string[]> => {
+    if (!input || input.length < 2) return [];
+    
+    return callerNames.filter(name => 
+      name.toLowerCase().includes(input.toLowerCase())
+    );
+  };
+
+  // Handle adding new telecaller
+  const handleAddNewTelecaller = async (name: string) => {
+    try {
+      const response = await DualStorageService.addTelecaller({
+        name: name,
+        email: '',
+        phone: '',
+        branch: 'Default Branch',
+        is_active: true
+      });
+      
+      if (response.success) {
+        // Refresh caller names list
+        const updatedCallers = await DualStorageService.getTelecallers();
+        if (updatedCallers.success) {
+          const names = updatedCallers.data
+            .map((telecaller: any) => telecaller.name)
+            .filter((name: string) => name && name !== 'Unknown');
+          setCallerNames(names);
+        }
+      }
+    } catch (error) {
+      console.error('Failed to add new telecaller:', error);
+    }
+  };
+
+
+  // Smart suggestions for caller names
+  // const __getSmartSuggestions = (fieldName: string) => {
+  //   if (fieldName === 'callerName') {
+  //     return callerNames; // Real caller names from database
+  //   }
+  //   return [];
+  // };
+
+
+  // Handle adding new telecaller
+
+  return (
+    <>
+      <Card title="Drag & Drop PDF" desc="(S3 = cloud folder; Textract = PDF reader bot). Tata AIG & Digit only in v1.">
+        {/* Insurer Selection */}
+        <div className="mb-4">
+          <div className="text-sm font-medium mb-2">Select Insurer</div>
+          <div className="grid grid-cols-2 gap-2">
+            {availableInsurers.map((insurer) => (
+              <label key={insurer.value} className="flex items-center gap-2">
+                <input 
+                  type="radio" 
+                  name="insurer"
+                  value={insurer.value} 
+                  checked={selectedInsurer === insurer.value}
+                  onChange={(e) => setSelectedInsurer(e.target.value)}
+                  className="w-4 h-4 text-indigo-600"
+                />
+                <span className="text-sm">{insurer.label}</span>
+              </label>
+            ))}
+          </div>
+        </div>
+
+        {/* Manual Extras Section */}
+        <div className="mb-6 p-4 bg-blue-50 rounded-xl border border-blue-200">
+          <div className="text-sm font-medium mb-3 text-blue-800">📝 Manual Extras (from Sales Rep)</div>
+          <div className="grid grid-cols-1 md:grid-cols-2 gap-3">
+            <div>
+              <label className="block text-xs text-blue-700 mb-1">Executive</label>
+              <select 
+                value={manualExtras.executive}
+                onChange={(e) => handleManualExtrasChange('executive', e.target.value)}
+                className="w-full px-3 py-2 border border-blue-300 rounded-lg text-sm focus:outline-none focus:ring-2 focus:ring-blue-200 bg-white"
+              >
+                <option value="">Select Executive</option>
+                <option value="Yashwanth">Yashwanth</option>
+                <option value="Kavya">Kavya</option>
+                <option value="Bhagya">Bhagya</option>
+                <option value="Sandesh">Sandesh</option>
+                <option value="Yallappa">Yallappa</option>
+                <option value="Nethravathi">Nethravathi</option>
+                <option value="Tejaswini">Tejaswini</option>
+              </select>
+            </div>
+            <div>
+              <label className="block text-xs text-blue-700 mb-1">Ops Executive</label>
+              <select 
+                value={manualExtras.opsExecutive}
+                onChange={(e) => handleManualExtrasChange('opsExecutive', e.target.value)}
+                className="w-full px-3 py-2 border border-blue-300 rounded-lg text-sm focus:outline-none focus:ring-2 focus:ring-blue-200 bg-white"
+              >
+                <option value="">Select Ops Executive</option>
+                <option value="NA">NA</option>
+                <option value="Ravi">Ravi</option>
+                <option value="Pavan">Pavan</option>
+                <option value="Manjunath">Manjunath</option>
+              </select>
+            </div>
+            <div>
+              <AutocompleteInput 
+                label="Caller Name" 
+                placeholder="Telecaller name"
+                value={manualExtras.callerName}
+                onChange={(value) => handleManualExtrasChange('callerName', value)}
+                getSuggestions={getFilteredCallerSuggestions}
+                onAddNew={handleAddNewTelecaller}
+                showAddNew={true}
+              />
+            </div>
+            <div>
+              <label className="block text-xs text-blue-700 mb-1">Customer Email ID</label>
+              <input 
+                type="text" 
+                placeholder="name@example.com"
+                value={manualExtras.customerEmail}
+                onChange={(e) => handleManualExtrasChange('customerEmail', e.target.value)}
+                className="w-full px-3 py-2 border border-blue-300 rounded-lg text-sm focus:outline-none focus:ring-2 focus:ring-blue-200"
+              />
+            </div>
+            <div>
+              <label className="block text-xs text-blue-700 mb-1">Mobile Number</label>
+              <input 
+                type="text" 
+                placeholder="9xxxxxxxxx"
+                value={manualExtras.mobile}
+                onChange={(e) => handleManualExtrasChange('mobile', e.target.value)}
+                className="w-full px-3 py-2 border border-blue-300 rounded-lg text-sm focus:outline-none focus:ring-2 focus:ring-blue-200"
+              />
+            </div>
+            <div>
+              <label className="block text-xs text-blue-700 mb-1">Rollover/Renewal</label>
+              <select 
+                value={manualExtras.rollover}
+                onChange={(e) => handleManualExtrasChange('rollover', e.target.value)}
+                className="w-full px-3 py-2 border border-blue-300 rounded-lg text-sm focus:outline-none focus:ring-2 focus:ring-blue-200 bg-white"
+              >
+                <option value="">Select Rollover/Renewal</option>
+                <option value="ROLLOVER">ROLLOVER</option>
+                <option value="RENEWAL">RENEWAL</option>
+              </select>
+            </div>
+            <div style={{ display: 'none' }}>
+              <label className="block text-xs text-blue-700 mb-1">Brokerage (₹)</label>
+              <input 
+                type="text" 
+                placeholder="Commission amount"
+                value={manualExtras.brokerage}
+                onChange={(e) => handleManualExtrasChange('brokerage', e.target.value)}
+                className="w-full px-3 py-2 border border-blue-300 rounded-lg text-sm focus:outline-none focus:ring-2 focus:ring-blue-200"
+              />
+            </div>
+            <div>
+              <label className="block text-xs text-blue-700 mb-1">Cashback (₹)</label>
+              <input 
+                type="text" 
+                placeholder="Total cashback"
+                value={manualExtras.cashback}
+                onChange={(e) => handleManualExtrasChange('cashback', e.target.value)}
+                className="w-full px-3 py-2 border border-blue-300 rounded-lg text-sm focus:outline-none focus:ring-2 focus:ring-blue-200"
+              />
+            </div>
+            <div>
+              <label className="block text-xs text-blue-700 mb-1">Customer Paid (₹)</label>
+              <input 
+                type="text" 
+                placeholder="Amount or text (e.g., 5000 or Pending)"
+                value={manualExtras.customerPaid}
+                onChange={(e) => handleManualExtrasChange('customerPaid', e.target.value)}
+                className="w-full px-3 py-2 border border-blue-300 rounded-lg text-sm focus:outline-none focus:ring-2 focus:ring-blue-200"
+              />
+            </div>
+            <div>
+              <label className="block text-xs text-blue-700 mb-1">Customer Cheque No</label>
+              <input 
+                type="text" 
+                placeholder="Customer's cheque number"
+                value={manualExtras.customerChequeNo}
+                onChange={(e) => handleManualExtrasChange('customerChequeNo', e.target.value)}
+                className="w-full px-3 py-2 border border-blue-300 rounded-lg text-sm focus:outline-none focus:ring-2 focus:ring-blue-200"
+              />
+            </div>
+            <div>
+              <label className="block text-xs text-blue-700 mb-1">Our Cheque No</label>
+              <input 
+                type="text" 
+                placeholder="Your company's cheque number"
+                value={manualExtras.ourChequeNo}
+                onChange={(e) => handleManualExtrasChange('ourChequeNo', e.target.value)}
+                className="w-full px-3 py-2 border border-blue-300 rounded-lg text-sm focus:outline-none focus:ring-2 focus:ring-blue-200"
+              />
+            </div>
+            <div className="md:col-span-2">
+              <label className="block text-xs text-blue-700 mb-1">Customer Name</label>
+              <input 
+                type="text"
+                placeholder="Enter customer name"
+                value={manualExtras.customerName}
+                onChange={(e) => handleManualExtrasChange('customerName', e.target.value)}
+                className="w-full px-3 py-2 border border-blue-300 rounded-lg text-sm focus:outline-none focus:ring-2 focus:ring-blue-200"
+              />
+            </div>
+            <div>
+              <label className="block text-xs text-blue-700 mb-1">Branch <span className="text-red-500">*</span></label>
+              <select 
+                value={manualExtras.branch}
+                onChange={(e) => handleManualExtrasChange('branch', e.target.value)}
+                className="w-full px-3 py-2 border border-blue-300 rounded-lg text-sm focus:outline-none focus:ring-2 focus:ring-blue-200 bg-white"
+                required
+              >
+                <option value="">Select Branch</option>
+                <option value="MYSORE">MYSORE</option>
+                <option value="BANASHANKARI">BANASHANKARI</option>
+                <option value="ADUGODI">ADUGODI</option>
+              </select>
+            </div>
+            <div>
+              <label className="block text-xs text-blue-700 mb-1">Payment Method</label>
+              <select 
+                value={manualExtras.paymentMethod}
+                onChange={(e) => {
+                  handleManualExtrasChange('paymentMethod', e.target.value);
+                  if (e.target.value !== 'NICSAN') {
+                    handleManualExtrasChange('paymentSubMethod', '');
+                  }
+                }}
+                className="w-full px-3 py-2 border border-blue-300 rounded-lg text-sm focus:outline-none focus:ring-2 focus:ring-blue-200"
+              >
+                <option value="INSURER">INSURER</option>
+                <option value="NICSAN">NICSAN</option>
+              </select>
+            </div>
+            {manualExtras.paymentMethod === 'NICSAN' && (
+              <div>
+                <label className="block text-xs text-blue-700 mb-1">Payment Sub-Method</label>
+                <select 
+                  value={manualExtras.paymentSubMethod}
+                  onChange={(e) => handleManualExtrasChange('paymentSubMethod', e.target.value)}
+                  className="w-full px-3 py-2 border border-blue-300 rounded-lg text-sm focus:outline-none focus:ring-2 focus:ring-blue-200"
+                >
+                  <option value="">Select Sub-Method</option>
+                  <option value="DIRECT">DIRECT</option>
+                  <option value="EXECUTIVE">EXECUTIVE</option>
+                </select>
+              </div>
+            )}
+            <div className="md:col-span-2">
+              <label className="block text-xs text-blue-700 mb-1">Remark</label>
+              <textarea 
+                placeholder="Any additional notes or special instructions"
+                value={manualExtras.remark}
+                onChange={(e) => handleManualExtrasChange('remark', e.target.value)}
+                className="w-full px-3 py-2 border border-blue-300 rounded-lg text-sm focus:outline-none focus:ring-2 focus:ring-blue-200"
+                rows={2}
+              />
+            </div>
+          </div>
+          {/* Submit Button for Manual Extras */}
+          <div className="mt-4 flex justify-end">
+            <button
+              onClick={() => {
+                // Show preview of what will be submitted
+                const filledFields = Object.entries(manualExtras).filter(([, value]) => value.trim() !== '');
+                // Validate required branch field
+                if (!manualExtras.branch || manualExtras.branch.trim() === '') {
+                  alert('Branch field is required! Please enter branch name.');
+                  return;
+                }
+                
+                if (filledFields.length === 0) {
+                  alert('Please fill at least one manual field before proceeding');
+                  return;
+                }
+                
+                setManualExtrasSaved(true);
+                setUploadStatus('✅ Manual extras saved! Now drop your PDF to complete the upload.');
+              }}
+              className="px-6 py-2 bg-blue-600 text-white rounded-lg hover:bg-blue-700 focus:outline-none focus:ring-2 focus:ring-blue-500 transition-colors"
+            >
+              💾 Save Manual Extras
+            </button>
+          </div>
+          
+          <div className="text-xs text-blue-600 mt-2">
+            💡 Fill the fields above, click "Save Manual Extras", then drop your PDF. Both will be combined for review!
+          </div>
+        </div>
+
+        {/* Workflow Step Indicator */}
+        <div className="mb-4 p-3 bg-green-50 border border-green-200 rounded-lg">
+          <div className="flex items-center gap-2 text-sm">
+            <span className={`w-6 h-6 rounded-full flex items-center justify-center text-xs font-bold ${
+              manualExtrasSaved ? 'bg-green-500 text-white' : 'bg-gray-300 text-gray-600'
+            }`}>
+              {manualExtrasSaved ? '✓' : '1'}
+            </span>
+            <span className={manualExtrasSaved ? 'text-green-800' : 'text-gray-600'}>
+              {manualExtrasSaved ? 'Manual Extras Saved ✓' : 'Fill Manual Extras above and click "Save Manual Extras"'}
+            </span>
+          </div>
+          <div className="flex items-center gap-2 text-sm mt-2">
+            <span className="w-6 h-6 bg-gray-300 text-gray-600 rounded-full flex items-center justify-center text-xs font-bold">2</span>
+            <span className="text-gray-600">Drop your PDF below to complete the upload</span>
+          </div>
+        </div>
+
+        <div 
+          className={`border-2 border-dashed rounded-2xl p-10 text-center transition-colors ${
+            uploadStatus.includes('Uploading') ? 'border-indigo-400 bg-indigo-50' : 'border-zinc-300 hover:border-zinc-400'
+          }`}
+          onDragOver={(e) => e.preventDefault()}
+          onDrop={(e) => {
+            e.preventDefault();
+            if (e.dataTransfer.files) handleFiles(e.dataTransfer.files);
+          }}
+        >
+          <input 
+            ref={fileInputRef}
+            type="file" 
+            accept=".pdf" 
+            onChange={handleFileSelect}
+            className="hidden"
+          />
+          <div className="space-y-4">
+            <div className="text-6xl">📄</div>
+            <div>
+              <div className="text-xl font-medium">Drop PDF here or</div>
+              <button 
+                onClick={() => fileInputRef.current?.click()}
+                className="text-indigo-600 hover:text-indigo-700 font-medium"
+              >
+                browse files
+              </button>
+            </div>
+            <div className="text-sm text-zinc-500">PDF will be processed with Textract + your manual extras</div>
+            {manualExtrasSaved && (
+              <div className="text-sm text-green-600 font-medium">
+                ✅ Manual extras ready! Drop PDF to continue
+              </div>
+            )}
+          </div>
+        </div>
+
+        {uploadStatus && (
+          <div className="mt-4 p-3 rounded-lg bg-zinc-50 text-sm">
+            {uploadStatus}
+          </div>
+        )}
+
+        <div className="mt-6">
+          <div className="text-sm font-medium mb-3">Upload History</div>
+          <div className="overflow-x-auto">
+            <table className="w-full text-sm">
+              <thead>
+                <tr className="text-left text-zinc-500">
+                  <th className="py-2">Time</th><th>Filename</th><th>Insurer</th><th>Size</th><th>Status</th>
+                </tr>
+              </thead>
+              <tbody>
+                {uploadedFiles.length === 0 ? (
+                  <tr>
+                    <td colSpan={5} className="py-4 text-center text-zinc-500">
+                      No uploads yet. Drag and drop a PDF to get started.
+                    </td>
+                  </tr>
+                ) : (
+                  uploadedFiles.map((file) => (
+                    <tr key={file.id} className="border-t">
+                      <td className="py-2">{file.time}</td>
+                      <td className="py-2">{file.filename}</td>
+                      <td className="py-2">
+                        <span className={`px-2 py-1 rounded-full text-xs ${
+                          file.insurer === 'TATA_AIG' 
+                            ? 'bg-blue-100 text-blue-700'
+                            : file.insurer === 'DIGIT'
+                            ? 'bg-green-100 text-green-700'
+                            : file.insurer === 'RELIANCE_GENERAL'
+                            ? 'bg-purple-100 text-purple-700'
+                            : file.insurer === 'GENERALI_CENTRAL'
+                            ? 'bg-orange-100 text-orange-700'
+                            : file.insurer === 'LIBERTY_GENERAL'
+                            ? 'bg-yellow-100 text-yellow-700'
+                            : file.insurer === 'ICIC'
+                            ? 'bg-red-100 text-red-700'
+                            : 'bg-gray-100 text-gray-700'
+                        }`}>
+                          {availableInsurers.find(ins => ins.value === file.insurer)?.label || 'Unknown'}
+                        </span>
+                      </td>
+                      <td className="py-2">{file.size}</td>
+                      <td>
+                        <span className={`px-2 py-1 rounded-full text-xs ${
+                          file.status === 'UPLOADED'
+                            ? 'bg-blue-100 text-blue-700'
+                            : file.status === 'PROCESSING'
+                            ? 'bg-yellow-100 text-yellow-700'
+                            : file.status === 'REVIEW'
+                            ? 'bg-orange-100 text-orange-700'
+                            : file.status === 'COMPLETED'
+                            ? 'bg-green-100 text-green-700'
+                            : file.status === 'FAILED'
+                            ? 'bg-red-100 text-red-700'
+                            : file.status === 'INSURER_MISMATCH'
+                            ? 'bg-red-100 text-red-700'
+                            : 'bg-gray-100 text-gray-700'
+                        }`}>
+                          {file.status}
+                        </span>
+                      </td>
+                    </tr>
+                  ))
+                )}
+              </tbody>
+            </table>
+          </div>
+        </div>
+      </Card>
+    </>
+  )
+}
+
+function LabeledInput({ label, placeholder, hint, required, value, onChange, error, suggestions, type = "text" }: { 
   label: string; 
   placeholder?: string; 
   hint?: string; 
@@ -235,48 +1025,129 @@
   value?: any; 
   onChange?: (v:any)=>void;
   error?: string;
-  getSuggestions?: (input: string) => Promise<string[]>;
-  onAddNew?: (value: string) => void;
-  showAddNew?: boolean;
+  suggestions?: string[];
+  type?: string;
+}) {
+  return (
+    <label className="block">
+      <div className="text-xs text-zinc-600 mb-1">
+        {label} {required && <span className="text-rose-600">*</span>} {hint && <span className="text-[10px] text-zinc-400">({hint})</span>}
+      </div>
+      <input 
+        type={type}
+        value={value} 
+        onChange={e=>onChange && onChange(e.target.value)} 
+        className={`w-full rounded-xl border px-3 py-2 focus:outline-none focus:ring-2 focus:ring-indigo-200 ${
+          error ? 'border-red-300 bg-red-50' : 'border-zinc-300'
+        }`} 
+        placeholder={placeholder} 
+      />
+      {error && (
+        <div className="text-xs text-red-600 mt-1">{error}</div>
+      )}
+      {suggestions && suggestions.length > 0 && (
+        <div className="text-xs text-blue-600 mt-1">
+          Suggestions: {suggestions.slice(0, 3).join(', ')}
+          {suggestions.length > 3 && ` +${suggestions.length - 3} more`}
+        </div>
+      )}
+    </label>
+  )
+}
+
+
+function LabeledSelect({ label, value, onChange, options, required, error }: { 
+  label: string; 
+  value?: any; 
+  onChange?: (v:any)=>void; 
+  options: string[];
+  required?: boolean;
+  error?: string;
+}) {
+  return (
+    <label className="block text-sm">
+      <div className="text-xs text-zinc-600 mb-1">
+        {label} {required && <span className="text-rose-600">*</span>}
+      </div>
+      <select 
+        value={value} 
+        onChange={e=>onChange && onChange(e.target.value)} 
+        className={`w-full rounded-xl border px-3 py-2 focus:outline-none focus:ring-2 focus:ring-indigo-200 bg-white text-sm h-10 ${
+          error ? 'border-red-300 bg-red-50' : 'border-zinc-300'
+        }`}
+        style={{
+          height: '40.8px',
+          minHeight: '40.8px',
+          maxHeight: '40.8px'
+        }}
+      >
+        <option value="">Select {label}</option>
+        {options.map(o=> <option key={o} value={o}>{o}</option>)}
+      </select>
+      {error && (
+        <div className="text-xs text-red-600 mt-1">{error}</div>
+      )}
+    </label>
+  )
+}
+
+// AutocompleteInput component for telecaller name functionality
+function AutocompleteInput({ 
+  label, 
+  placeholder, 
+  value, 
+  onChange, 
+  getSuggestions, 
+  onAddNew, 
+  showAddNew = false, 
+  required = false, 
+  error,
+  useManualFormStyle = false,
+  useReviewPageStyle = false
+}: { 
+  label: string; 
+  placeholder?: string; 
+  value: string; 
+  onChange: (value: string) => void; 
+  getSuggestions?: (input: string) => Promise<string[]>; 
+  onAddNew?: (name: string) => void; 
+  showAddNew?: boolean; 
+  required?: boolean; 
+  error?: string;
+  useManualFormStyle?: boolean;
+  useReviewPageStyle?: boolean;
 }) {
   const [suggestions, setSuggestions] = useState<string[]>([]);
   const [showSuggestions, setShowSuggestions] = useState(false);
   const [isLoading, setIsLoading] = useState(false);
   const [showAddNewOption, setShowAddNewOption] = useState(false);
-
-  // Debounced suggestions loading
-  const debouncedGetSuggestions = useMemo(
-    () => {
-      let timeoutId: NodeJS.Timeout;
-      return (input: string) => {
-        clearTimeout(timeoutId);
-        timeoutId = setTimeout(async () => {
-          if (input.length >= 2 && getSuggestions) {
-            setIsLoading(true);
-            try {
-              const newSuggestions = await getSuggestions(input);
-              setSuggestions(newSuggestions);
-              setShowSuggestions(true);
-              
-              // Show "Add New" option if no suggestions found
-              setShowAddNewOption(newSuggestions.length === 0 && showAddNew);
-            } catch (error) {
-              console.warn('Failed to get suggestions:', error);
-              setSuggestions([]);
-              setShowAddNewOption(showAddNew);
-            } finally {
-              setIsLoading(false);
-            }
-          } else {
+  const inputRef = useRef<HTMLInputElement>(null);
+  const containerRef = useRef<HTMLDivElement>(null);
+
+  // Debounced search function
+  const debouncedGetSuggestions = useMemo(() => {
+    let timeoutId: ReturnType<typeof setTimeout>;
+    return (input: string) => {
+      clearTimeout(timeoutId);
+      timeoutId = setTimeout(async () => {
+        if (input.length >= 2 && getSuggestions) {
+          setIsLoading(true);
+          try {
+            const newSuggestions = await getSuggestions(input);
+            setSuggestions(newSuggestions);
+            setShowSuggestions(true);
+            setShowAddNewOption(newSuggestions.length === 0 && showAddNew);
+          } catch (error) {
+            console.warn('Failed to get suggestions:', error);
             setSuggestions([]);
-            setShowSuggestions(false);
-            setShowAddNewOption(false);
+            setShowAddNewOption(showAddNew);
+          } finally {
+            setIsLoading(false);
           }
-        }, 300);
-      };
-    },
-    [getSuggestions, showAddNew]
-  );
+        }
+      }, 300);
+    };
+  }, [getSuggestions, showAddNew]);
 
   const handleInputChange = (inputValue: string) => {
     onChange && onChange(inputValue);
@@ -297,63 +1168,76 @@
     setShowAddNewOption(false);
   };
 
-  const handleInputFocus = () => {
-    if (value && value.length >= 2) {
-      setShowSuggestions(suggestions.length > 0);
-    }
-  };
-
-  const handleInputBlur = () => {
-    // Delay hiding to allow click on suggestions
-    setTimeout(() => setShowSuggestions(false), 200);
-  };
+  // Close suggestions when clicking outside
+  useEffect(() => {
+    const handleClickOutside = (event: MouseEvent) => {
+      if (containerRef.current && !containerRef.current.contains(event.target as Node)) {
+        setShowSuggestions(false);
+        setShowAddNewOption(false);
+      }
+    };
+
+    document.addEventListener('mousedown', handleClickOutside);
+    return () => {
+      document.removeEventListener('mousedown', handleClickOutside);
+    };
+  }, []);
 
   return (
-    <div className="relative">
+    <div className="relative" ref={containerRef}>
       <label className="block">
-        <div className="text-xs text-blue-700 mb-1">
-          {label} {required && <span className="text-rose-600">*</span>} {hint && <span className="text-[10px] text-zinc-400">({hint})</span>}
+        <div className={`text-xs mb-1 ${
+          useManualFormStyle || useReviewPageStyle ? 'text-zinc-600' : 'text-blue-700'
+        }`}>
+          {label} {required && <span className="text-rose-600">*</span>}
         </div>
         <input 
-          value={value} 
-          onChange={e => handleInputChange(e.target.value)}
-          onFocus={handleInputFocus}
-          onBlur={handleInputBlur}
-          className={`w-full px-3 py-2 border rounded-lg text-sm focus:outline-none focus:ring-2 focus:ring-blue-200 ${
-            error ? 'border-red-300 bg-red-50' : 'border-blue-300'
-          }`} 
-          placeholder={placeholder} 
+          ref={inputRef}
+          type="text"
+          value={value}
+          onChange={(e) => handleInputChange(e.target.value)}
+          onFocus={() => {
+            if (suggestions.length > 0) {
+              setShowSuggestions(true);
+            }
+          }}
+          className={`w-full px-3 py-2 border focus:outline-none focus:ring-2 ${
+            useManualFormStyle || useReviewPageStyle
+              ? `rounded-xl focus:ring-indigo-200 ${error ? 'border-red-300 bg-red-50' : 'border-zinc-300'}`
+              : `rounded-lg text-sm focus:ring-blue-200 ${error ? 'border-red-300 bg-red-50' : 'border-blue-300'}`
+          }`}
+          placeholder={placeholder}
         />
-        {isLoading && (
-          <div className="absolute right-3 top-8 text-blue-500">
-            <div className="animate-spin rounded-full h-4 w-4 border-b-2 border-blue-500"></div>
-          </div>
-        )}
         {error && (
           <div className="text-xs text-red-600 mt-1">{error}</div>
         )}
       </label>
-      
-      {/* Enhanced dropdown with Add New option */}
-      {showSuggestions && (suggestions.length > 0 || showAddNewOption) && (
-        <div className="absolute z-10 mt-1 w-full bg-white border border-zinc-300 rounded-lg shadow-lg max-h-48 overflow-y-auto">
-          {suggestions.map((suggestion, index) => (
+
+      {/* Suggestions dropdown */}
+      {(showSuggestions || showAddNewOption) && (
+        <div className="absolute z-50 w-full mt-1 bg-white border border-gray-300 rounded-lg shadow-lg max-h-60 overflow-y-auto">
+          {isLoading && (
+            <div className="px-3 py-2 text-sm text-gray-500">
+              Loading suggestions...
+            </div>
+          )}
+          
+          {!isLoading && suggestions.map((suggestion, index) => (
             <div
               key={index}
-              className="px-3 py-2 hover:bg-blue-50 cursor-pointer text-sm border-b border-zinc-100 last:border-b-0"
+              className="px-3 py-2 text-sm hover:bg-blue-50 cursor-pointer border-b border-gray-100 last:border-b-0"
               onClick={() => handleSuggestionClick(suggestion)}
             >
               {suggestion}
             </div>
           ))}
           
-          {/* Add New Telecaller Option */}
           {showAddNewOption && (
             <div
-              className="px-3 py-2 hover:bg-green-50 cursor-pointer text-sm border-t border-zinc-200 bg-green-50 text-green-700 font-medium"
+              className="px-3 py-2 text-sm text-blue-600 hover:bg-blue-50 cursor-pointer border-t border-gray-200 font-medium"
               onClick={handleAddNew}
             >
-              ➕ Add '{value}' as new Telecaller
+              + Add "{value}" as new telecaller
             </div>
           )}
         </div>
@@ -363,46 +1247,105 @@
 }
 
 
-// Optimized manual form with QuickFill and two-way cashback cal
-// ---------- FOUNDER ----------
-function FounderSidebar({ page, setPage }: { page: string; setPage: (p: string) => void }) {
-  const items = [
-    { id: "overview", label: "Company Overview", icon: LayoutDashboard },
-    { id: "kpis", label: "KPI Dashboard", icon: TrendingUp },
-    { id: "leaderboard", label: "Rep Leaderboard", icon: Users },
-    { id: "explorer", label: "Sales Explorer", icon: BarChart3 },
-    { id: "sources", label: "Data Sources", icon: BarChart3 },
-    { id: "payments", label: "Payments", icon: CreditCard },
-    { id: "tests", label: "Dev/Test", icon: SlidersHorizontal },
-    { id: "settings", label: "Settings", icon: Settings },
-  ]
-  return (
-    <div className="bg-white rounded-2xl border border-zinc-100 p-2 sticky top-20">
-      {items.map(({ id, label, icon: Icon }) => (
-        <button key={id} onClick={() => setPage(id)} className={`w-full flex items-center gap-3 px-3 py-2 rounded-xl text-sm ${page===id?"bg-zinc-900 text-white":"hover:bg-zinc-100"}`}>
-          <Icon className="w-4 h-4"/> {label}
-        </button>
-      ))}
-      <div className="px-3 pt-2 text-[11px] text-zinc-500">Definitions in (brackets). Example: GWP = Gross Written Premium.</div>
-    </div>
-  )
-}
-
-// Demo data and helper functions removed - now using separate page components
-function NicsanCRMMock() {
-  const [user, setUser] = useState<{name:string; email?:string; role:"ops"|"founder"}|null>(null);
-  const [tab, setTab] = useState<"ops"|"founder">("ops");
-  const [opsPage, setOpsPage] = useState("upload");
-  const [founderPage, setFounderPage] = useState("overview");
-  const [backendStatus, setBackendStatus] = useState<any>(null);
-
-<<<<<<< HEAD
-  // Check backend status on component mount
-  useEffect(() => {
-    const checkBackendStatus = async () => {
-      const status = DualStorageService.getEnvironmentInfo();
-      setBackendStatus(status);
-=======
+// Optimized manual form with QuickFill and two-way cashback calc
+function PageManualForm() {
+  const [form, setForm] = useState<any>({
+    insurer: "",
+    productType: "",
+    vehicleType: "",
+    make: "",
+    model: "",
+    cc: "",
+    manufacturingYear: "",
+    policyNumber: "",
+    vehicleNumber: "",
+    issueDate: "",
+    expiryDate: "",
+    idv: "",
+    ncb: "",
+    discount: "",
+    netOd: "",
+    ref: "",
+    totalOd: "",
+    netPremium: "",
+    totalPremium: "",
+    cashbackPct: "",
+    cashbackAmt: "",
+    customerPaid: "",
+    customerChequeNo: "",
+    ourChequeNo: "",
+    executive: "",
+    opsExecutive: "",
+    callerName: "",
+    mobile: "",
+            rollover: "",
+            remark: "",
+            brokerage: "0",
+            cashback: "",
+            customerName: "",
+            customerEmail: "",
+            branch: "",
+            paymentMethod: "INSURER",
+            paymentSubMethod: ""
+  });
+  const [isSubmitting, setIsSubmitting] = useState(false);
+  const [submitMessage, setSubmitMessage] = useState<{type: 'success' | 'error', message: string} | null>(null);
+  const [_validationHistory, setValidationHistory] = useState<any[]>([]);
+  const [fieldTouched, setFieldTouched] = useState<{[key: string]: boolean}>({});
+  const [vehicleSearchResults, setVehicleSearchResults] = useState([]);
+  const [isSearching, setIsSearching] = useState(false);
+  const [validationMode, setValidationMode] = useState<'progressive' | 'strict'>('progressive');
+  const [callerNames, setCallerNames] = useState<string[]>([]);
+  
+  const set = (k:string,v:any)=> {
+    setForm((f:any)=>({ ...f, [k]: v }));
+    // Mark field as touched for progressive validation
+    setFieldTouched(prev => ({ ...prev, [k]: true }));
+  };
+  // Enhanced safe number function with comprehensive validation
+  const number = (v: any): number => {
+    // Handle null/undefined/empty
+    if (v === null || v === undefined || v === '') return 0;
+    
+    // Convert to string and clean
+    let cleanValue = String(v).trim();
+    
+    // Remove common currency symbols and formatting
+    cleanValue = cleanValue
+      .replace(/[₹$€£¥]/g, '') // Remove currency symbols
+      .replace(/,/g, '') // Remove commas
+      .replace(/\s+/g, '') // Remove spaces
+      .replace(/[^\d.-]/g, ''); // Keep only digits, dots, and minus
+    
+    // Handle empty after cleaning
+    if (cleanValue === '' || cleanValue === '-') return 0;
+    
+    // Parse the number
+    const num = parseFloat(cleanValue);
+    
+    // Check for NaN or Infinity
+    if (isNaN(num) || !isFinite(num)) return 0;
+    
+    // Clamp to reasonable bounds (max ₹1 crore)
+    return Math.min(Math.max(num, 0), 10000000);
+  };
+
+  // Two-way binding for cashback
+  const onTotalChange = (v:any)=> {
+    const tp = number(v);
+    const pct = number(form.cashbackPct);
+    const amt = pct? Math.round(tp * pct / 100): number(form.cashbackAmt);
+    setForm({ ...form, totalPremium: v, cashbackAmt: amt?amt.toString():"" })
+  }
+  const onPctChange = (v:any)=> {
+    const tp = number(form.totalPremium); const pct = number(v);
+    const amt = tp? Math.round(tp * pct / 100): 0; setForm({ ...form, cashbackPct: v, cashbackAmt: amt?amt.toString():"" })
+  }
+  const onAmtChange = (v:any)=> {
+    const tp = number(form.totalPremium); const amt = number(v);
+    const pct = tp? ((amt/tp)*100).toFixed(1): ""; setForm({ ...form, cashbackAmt: v, cashbackPct: pct })
+  }
+
   // Advanced validation engine with business rules
   const validateField = (fieldName: string, value: any, _context?: any) => {
     const errors: string[] = [];
@@ -6220,7 +7163,6 @@
     const checkBackendStatus = async () => {
       // const status = DualStorageService.getEnvironmentInfo();
       // setBackendStatus(status);
->>>>>>> e68af5c3
       
       if (ENABLE_DEBUG) {
       }
@@ -6237,20 +7179,11 @@
 
   return (
     <div className="min-h-screen bg-zinc-50">
-      {/* Backend Status Indicator */}
-      {ENABLE_DEBUG && backendStatus && (
-        <div className={`px-4 py-2 text-xs font-medium ${
-          backendStatus.backendAvailable 
-            ? 'bg-green-100 text-green-800' 
-            : 'bg-red-100 text-red-800'
-        }`}>
-          🔗 Backend: {backendStatus.backendAvailable ? 'Connected' : 'Disconnected'} 
-          | Mock: {ENABLE_MOCK_DATA ? 'Enabled' : 'Disabled'}
-          | Debug: {ENABLE_DEBUG ? 'On' : 'Off'}
-        </div>
-      )}
-      
-      <TopTabs tab={tab} setTab={setTab} user={user} onLogout={()=>setUser(null)} />
+      
+      <TopTabs tab={tab} setTab={setTab} user={user} onLogout={()=>{
+        setUser(null);
+        localStorage.removeItem('nicsan-crm-user');
+      }} />
       {tab === "ops" ? (
         <Shell sidebar={<OpsSidebar page={opsPage} setPage={setOpsPage} />}>
           {opsPage === "upload" && <PageUpload/>}
@@ -6289,7 +7222,9 @@
 export default function App() {
   return (
     <SettingsProvider>
+      <CacheProvider>
       <NicsanCRMMock />
+      </CacheProvider>
     </SettingsProvider>
   );
 }