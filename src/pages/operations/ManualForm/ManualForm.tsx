--- conflicted
+++ resolved
@@ -1752,13 +1752,8 @@
 
               {/* Health Insurance Premium Fields */}
               <div className="grid grid-cols-1 md:grid-cols-2 gap-4 mt-6">
-<<<<<<< HEAD
                 <LabeledDateInput label="Issue Date" value={form.issueDate} onChange={v=>set('issueDate', v)} required={true}/>
                 <LabeledDateInput label="Expiry Date" value={form.expiryDate} onChange={v=>set('expiryDate', v)} required={true}/>
-=======
-                <LabeledInput label="Issue Date" type="date" value={form.issueDate} onChange={v=>set('issueDate', v)}/>
-                <LabeledInput label="Expiry Date" type="date" value={form.expiryDate} onChange={v=>set('expiryDate', v)}/>
->>>>>>> 8657833b
                 <LabeledInput label="Sum Insured (₹)" value={form.idv} onChange={v=>set('idv', v)} placeholder="e.g., 500000"/>
                 <LabeledInput label="Premium Amount (₹)" required value={form.totalPremium} onChange={onTotalChange}/>
               </div>
@@ -1790,13 +1785,8 @@
             <>
               {/* Dates & Values */}
               <div className="grid grid-cols-1 md:grid-cols-2 gap-4 mt-4">
-<<<<<<< HEAD
                 <LabeledDateInput label="Issue Date" value={form.issueDate} onChange={v=>set('issueDate', v)} required={true}/>
                 <LabeledDateInput label="Expiry Date" value={form.expiryDate} onChange={v=>set('expiryDate', v)} required={true}/>
-=======
-                <LabeledInput label="Issue Date" type="date" value={form.issueDate} onChange={v=>set('issueDate', v)}/>
-                <LabeledInput label="Expiry Date" type="date" value={form.expiryDate} onChange={v=>set('expiryDate', v)}/>
->>>>>>> 8657833b
                 <LabeledInput label="IDV (₹)" value={form.idv} onChange={v=>set('idv', v)}/>
                 <LabeledInput label="NCB (%)" value={form.ncb} onChange={v=>set('ncb', v)}/>
                 <LabeledInput label="DIS (%)" hint="discount" value={form.discount} onChange={v=>set('discount', v)}/>
