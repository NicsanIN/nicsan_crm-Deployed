import React, { useState } from 'react';
import { Settings, Users, Lock, BarChart3, UserPlus } from 'lucide-react';
import BusinessSettings from '../../../components/Settings/BusinessSettings';
import TelecallerManagement from '../../../components/Settings/TelecallerManagement';
import FoundersPasswordManagement from '../../../components/PasswordChange/FoundersPasswordManagement';
import UserManagement from '../../../components/Settings/UserManagement';

<<<<<<< HEAD
import { useState, useEffect } from 'react';
import { Card } from '../../../components/common/Card';
// import { Save, RefreshCw, Plus, Search, Trash2, Edit, Check, X, AlertTriangle, CheckCircle2 } from 'lucide-react';
import DualStorageService from '../../../services/dualStorageService';
=======
type SettingsTab = 'business' | 'telecallers' | 'passwords' | 'users';
>>>>>>> 07379fb9

const PageFounderSettings: React.FC = () => {
  const [activeTab, setActiveTab] = useState<SettingsTab>('business');

  const tabs = [
    {
      id: 'business' as SettingsTab,
      label: 'Business Settings',
      icon: BarChart3
    },
    {
      id: 'telecallers' as SettingsTab,
      label: 'Telecaller Management',
      icon: Users
    },
    {
      id: 'passwords' as SettingsTab,
      label: 'Password Management',
      icon: Lock
    },
    {
      id: 'users' as SettingsTab,
      label: 'User Management',
      icon: UserPlus
    }
  ];

<<<<<<< HEAD
function PageFounderSettings() {
    const [settings, setSettings] = useState({
      brokeragePercent: '15',
      repDailyCost: '2000',
      expectedConversion: '25',
      premiumGrowth: '10'
    });
    
    const [isLoading, setIsLoading] = useState(false);
    const [error, setError] = useState<string | null>(null);
    const [success, setSuccess] = useState<string | null>(null);
    const [hasChanges, setHasChanges] = useState(false);
    const [validationErrors, setValidationErrors] = useState<any>({});
  
    // Telecaller management state
    const [telecallers, setTelecallers] = useState<any[]>([]);
    const [telecallerSearch, setTelecallerSearch] = useState('');
    const [isLoadingTelecallers, setIsLoadingTelecallers] = useState(false);
    const [telecallerError, setTelecallerError] = useState<string | null>(null);
    const [telecallerSuccess, setTelecallerSuccess] = useState<string | null>(null);
  
    // Load settings on component mount
    useEffect(() => {
      loadSettings();
      loadTelecallers();
    }, []);
  
    // Track changes
    useEffect(() => {
      setHasChanges(true);
    }, [settings]);
  
    const [dataSource, setDataSource] = useState<string>('');
  
    const loadSettings = async () => {
      try {
        setIsLoading(true);
        const response = await DualStorageService.getSettings();
        if (response.success) {
          setSettings(response.data);
          setHasChanges(false);
          setDataSource(response.source || 'Unknown');
          
          if (ENABLE_DEBUG) {
          }
        } else {
          setError(response.error || 'Failed to load settings');
        }
      } catch (error: any) {
        setError(error.message || 'Failed to load settings');
      } finally {
        setIsLoading(false);
      }
    };
  
    // Load all telecallers
    const loadTelecallers = async () => {
      setIsLoadingTelecallers(true);
      setTelecallerError(null);
      try {
        const result = await DualStorageService.getTelecallers();
        if (result.success) {
          setTelecallers(result.data);
        } else {
          setTelecallerError(result.error || 'Failed to load telecallers');
        }
      } catch (error: any) {
        setTelecallerError(error.message || 'Failed to load telecallers');
      } finally {
        setIsLoadingTelecallers(false);
      }
    };
  
    // Toggle telecaller status
    const toggleTelecallerStatus = async (id: number, currentStatus: boolean, name: string) => {
      try {
        const result = await DualStorageService.updateTelecallerStatus(id, name, !currentStatus);
        if (result.success) {
          setTelecallerSuccess(`Telecaller ${!currentStatus ? 'activated' : 'deactivated'} successfully`);
          loadTelecallers(); // Refresh list
          // Clear success message after 3 seconds
          setTimeout(() => setTelecallerSuccess(null), 3000);
        } else {
          setTelecallerError(result.error || 'Failed to update telecaller');
        }
      } catch (error: any) {
        setTelecallerError(error.message || 'Failed to update telecaller');
      }
    };
  
    const updateSetting = (key: string, value: string) => {
      setSettings(prev => ({
        ...prev,
        [key]: value
      }));
    };
  
    const validateSettings = (settings: any) => {
      const errors: any = {};
      
      // Brokerage % validation
      if (!settings.brokeragePercent || isNaN(parseFloat(settings.brokeragePercent))) {
        errors.brokeragePercent = 'Brokerage % is required and must be a number';
      } else {
        const value = parseFloat(settings.brokeragePercent);
        if (value < 0 || value > 100) {
          errors.brokeragePercent = 'Brokerage % must be between 0 and 100';
        }
      }
      
      // Rep Daily Cost validation
      if (!settings.repDailyCost || isNaN(parseFloat(settings.repDailyCost))) {
        errors.repDailyCost = 'Rep Daily Cost is required and must be a number';
      } else {
        const value = parseFloat(settings.repDailyCost);
        if (value < 0) {
          errors.repDailyCost = 'Rep Daily Cost must be positive';
        }
      }
      
      // Expected Conversion % validation
      if (!settings.expectedConversion || isNaN(parseFloat(settings.expectedConversion))) {
        errors.expectedConversion = 'Expected Conversion % is required and must be a number';
      } else {
        const value = parseFloat(settings.expectedConversion);
        if (value < 0 || value > 100) {
          errors.expectedConversion = 'Expected Conversion % must be between 0 and 100';
        }
      }
      
      // Premium Growth % validation
      if (!settings.premiumGrowth || isNaN(parseFloat(settings.premiumGrowth))) {
        errors.premiumGrowth = 'Premium Growth % is required and must be a number';
      } else {
        const value = parseFloat(settings.premiumGrowth);
        if (value < 0 || value > 100) {
          errors.premiumGrowth = 'Premium Growth % must be between 0 and 100';
        }
      }
      
      return errors;
    };
  
    const handleSave = async () => {
      try {
        setIsLoading(true);
        setError(null);
        setSuccess(null);
        
        // Validate settings
        const validationErrors = validateSettings(settings);
        if (Object.keys(validationErrors).length > 0) {
          setValidationErrors(validationErrors);
          return;
        }
        
        // Save settings
        const response = await DualStorageService.saveSettings(settings);
        
        if (response.success) {
          setSuccess(`Settings saved successfully! (${response.source || 'Saved'})`);
          setHasChanges(false);
          setValidationErrors({});
          setDataSource(response.source || 'Unknown');
          
          // Clear success message after 3 seconds
          setTimeout(() => setSuccess(null), 3000);
        } else {
          setError(response.error || 'Failed to save settings');
        }
      } catch (error: any) {
        setError(error.message || 'Failed to save settings');
      } finally {
        setIsLoading(false);
      }
    };
  
    const handleReset = async () => {
      try {
        setIsLoading(true);
        setError(null);
        setSuccess(null);
        
        // Reset settings
        const response = await DualStorageService.resetSettings();
        
        if (response.success) {
          setSettings(response.data);
          setHasChanges(false);
          setValidationErrors({});
          setSuccess(`Settings reset to defaults! (${response.source || 'Reset'})`);
          setDataSource(response.source || 'Unknown');
          
          // Clear success message after 3 seconds
          setTimeout(() => setSuccess(null), 3000);
        } else {
          setError(response.error || 'Failed to reset settings');
        }
      } catch (error: any) {
        setError(error.message || 'Failed to reset settings');
      } finally {
        setIsLoading(false);
=======
  const renderActiveTab = () => {
    switch (activeTab) {
      case 'business':
        return <BusinessSettings />;
      case 'telecallers':
        return <TelecallerManagement />;
      case 'passwords':
        return <FoundersPasswordManagement />;
      case 'users':
        return <UserManagement />;
      default:
        return <BusinessSettings />;
>>>>>>> 07379fb9
      }
    };
  
    return (
      <div className="max-w-4xl space-y-6">
        {/* Header */}
        <div className="flex items-center gap-2">
          <div className="p-1.5 bg-blue-100 rounded-lg">
            <Settings className="h-4 w-4 text-blue-600" />
          </div>
          <div>
            <h1 className="text-lg font-semibold text-gray-900">Founder Settings</h1>
            <p className="text-sm text-gray-600">Manage business settings, users, and system configuration</p>
          </div>
        </div>
        
        {/* Tab Navigation */}
        <div className="bg-white rounded-lg border-2 border-gray-200 p-1">
          <div className="flex space-x-1">
            {tabs.map((tab) => {
              const Icon = tab.icon;
              const isActive = activeTab === tab.id;
              
              return (
          <button 
                  key={tab.id}
                  onClick={() => setActiveTab(tab.id)}
                  className={`flex-1 flex items-center gap-3 px-4 py-3 rounded-md text-sm font-medium transition-colors ${
                    isActive
                      ? 'bg-blue-600 text-white shadow-sm'
                      : 'text-gray-600 hover:text-gray-900 hover:bg-gray-50'
                  }`}
                >
                  <Icon className="h-4 w-4" />
                  <span>{tab.label}</span>
          </button>
              );
            })}
            </div>
          </div>
          
        {/* Tab Content */}
        <div className="min-h-[400px]">
          {renderActiveTab()}
                    </div>
                  </div>
    );
  };

export default PageFounderSettings;<|MERGE_RESOLUTION|>--- conflicted
+++ resolved
@@ -5,14 +5,7 @@
 import FoundersPasswordManagement from '../../../components/PasswordChange/FoundersPasswordManagement';
 import UserManagement from '../../../components/Settings/UserManagement';
 
-<<<<<<< HEAD
-import { useState, useEffect } from 'react';
-import { Card } from '../../../components/common/Card';
-// import { Save, RefreshCw, Plus, Search, Trash2, Edit, Check, X, AlertTriangle, CheckCircle2 } from 'lucide-react';
-import DualStorageService from '../../../services/dualStorageService';
-=======
 type SettingsTab = 'business' | 'telecallers' | 'passwords' | 'users';
->>>>>>> 07379fb9
 
 const PageFounderSettings: React.FC = () => {
   const [activeTab, setActiveTab] = useState<SettingsTab>('business');
@@ -40,210 +33,6 @@
     }
   ];
 
-<<<<<<< HEAD
-function PageFounderSettings() {
-    const [settings, setSettings] = useState({
-      brokeragePercent: '15',
-      repDailyCost: '2000',
-      expectedConversion: '25',
-      premiumGrowth: '10'
-    });
-    
-    const [isLoading, setIsLoading] = useState(false);
-    const [error, setError] = useState<string | null>(null);
-    const [success, setSuccess] = useState<string | null>(null);
-    const [hasChanges, setHasChanges] = useState(false);
-    const [validationErrors, setValidationErrors] = useState<any>({});
-  
-    // Telecaller management state
-    const [telecallers, setTelecallers] = useState<any[]>([]);
-    const [telecallerSearch, setTelecallerSearch] = useState('');
-    const [isLoadingTelecallers, setIsLoadingTelecallers] = useState(false);
-    const [telecallerError, setTelecallerError] = useState<string | null>(null);
-    const [telecallerSuccess, setTelecallerSuccess] = useState<string | null>(null);
-  
-    // Load settings on component mount
-    useEffect(() => {
-      loadSettings();
-      loadTelecallers();
-    }, []);
-  
-    // Track changes
-    useEffect(() => {
-      setHasChanges(true);
-    }, [settings]);
-  
-    const [dataSource, setDataSource] = useState<string>('');
-  
-    const loadSettings = async () => {
-      try {
-        setIsLoading(true);
-        const response = await DualStorageService.getSettings();
-        if (response.success) {
-          setSettings(response.data);
-          setHasChanges(false);
-          setDataSource(response.source || 'Unknown');
-          
-          if (ENABLE_DEBUG) {
-          }
-        } else {
-          setError(response.error || 'Failed to load settings');
-        }
-      } catch (error: any) {
-        setError(error.message || 'Failed to load settings');
-      } finally {
-        setIsLoading(false);
-      }
-    };
-  
-    // Load all telecallers
-    const loadTelecallers = async () => {
-      setIsLoadingTelecallers(true);
-      setTelecallerError(null);
-      try {
-        const result = await DualStorageService.getTelecallers();
-        if (result.success) {
-          setTelecallers(result.data);
-        } else {
-          setTelecallerError(result.error || 'Failed to load telecallers');
-        }
-      } catch (error: any) {
-        setTelecallerError(error.message || 'Failed to load telecallers');
-      } finally {
-        setIsLoadingTelecallers(false);
-      }
-    };
-  
-    // Toggle telecaller status
-    const toggleTelecallerStatus = async (id: number, currentStatus: boolean, name: string) => {
-      try {
-        const result = await DualStorageService.updateTelecallerStatus(id, name, !currentStatus);
-        if (result.success) {
-          setTelecallerSuccess(`Telecaller ${!currentStatus ? 'activated' : 'deactivated'} successfully`);
-          loadTelecallers(); // Refresh list
-          // Clear success message after 3 seconds
-          setTimeout(() => setTelecallerSuccess(null), 3000);
-        } else {
-          setTelecallerError(result.error || 'Failed to update telecaller');
-        }
-      } catch (error: any) {
-        setTelecallerError(error.message || 'Failed to update telecaller');
-      }
-    };
-  
-    const updateSetting = (key: string, value: string) => {
-      setSettings(prev => ({
-        ...prev,
-        [key]: value
-      }));
-    };
-  
-    const validateSettings = (settings: any) => {
-      const errors: any = {};
-      
-      // Brokerage % validation
-      if (!settings.brokeragePercent || isNaN(parseFloat(settings.brokeragePercent))) {
-        errors.brokeragePercent = 'Brokerage % is required and must be a number';
-      } else {
-        const value = parseFloat(settings.brokeragePercent);
-        if (value < 0 || value > 100) {
-          errors.brokeragePercent = 'Brokerage % must be between 0 and 100';
-        }
-      }
-      
-      // Rep Daily Cost validation
-      if (!settings.repDailyCost || isNaN(parseFloat(settings.repDailyCost))) {
-        errors.repDailyCost = 'Rep Daily Cost is required and must be a number';
-      } else {
-        const value = parseFloat(settings.repDailyCost);
-        if (value < 0) {
-          errors.repDailyCost = 'Rep Daily Cost must be positive';
-        }
-      }
-      
-      // Expected Conversion % validation
-      if (!settings.expectedConversion || isNaN(parseFloat(settings.expectedConversion))) {
-        errors.expectedConversion = 'Expected Conversion % is required and must be a number';
-      } else {
-        const value = parseFloat(settings.expectedConversion);
-        if (value < 0 || value > 100) {
-          errors.expectedConversion = 'Expected Conversion % must be between 0 and 100';
-        }
-      }
-      
-      // Premium Growth % validation
-      if (!settings.premiumGrowth || isNaN(parseFloat(settings.premiumGrowth))) {
-        errors.premiumGrowth = 'Premium Growth % is required and must be a number';
-      } else {
-        const value = parseFloat(settings.premiumGrowth);
-        if (value < 0 || value > 100) {
-          errors.premiumGrowth = 'Premium Growth % must be between 0 and 100';
-        }
-      }
-      
-      return errors;
-    };
-  
-    const handleSave = async () => {
-      try {
-        setIsLoading(true);
-        setError(null);
-        setSuccess(null);
-        
-        // Validate settings
-        const validationErrors = validateSettings(settings);
-        if (Object.keys(validationErrors).length > 0) {
-          setValidationErrors(validationErrors);
-          return;
-        }
-        
-        // Save settings
-        const response = await DualStorageService.saveSettings(settings);
-        
-        if (response.success) {
-          setSuccess(`Settings saved successfully! (${response.source || 'Saved'})`);
-          setHasChanges(false);
-          setValidationErrors({});
-          setDataSource(response.source || 'Unknown');
-          
-          // Clear success message after 3 seconds
-          setTimeout(() => setSuccess(null), 3000);
-        } else {
-          setError(response.error || 'Failed to save settings');
-        }
-      } catch (error: any) {
-        setError(error.message || 'Failed to save settings');
-      } finally {
-        setIsLoading(false);
-      }
-    };
-  
-    const handleReset = async () => {
-      try {
-        setIsLoading(true);
-        setError(null);
-        setSuccess(null);
-        
-        // Reset settings
-        const response = await DualStorageService.resetSettings();
-        
-        if (response.success) {
-          setSettings(response.data);
-          setHasChanges(false);
-          setValidationErrors({});
-          setSuccess(`Settings reset to defaults! (${response.source || 'Reset'})`);
-          setDataSource(response.source || 'Unknown');
-          
-          // Clear success message after 3 seconds
-          setTimeout(() => setSuccess(null), 3000);
-        } else {
-          setError(response.error || 'Failed to reset settings');
-        }
-      } catch (error: any) {
-        setError(error.message || 'Failed to reset settings');
-      } finally {
-        setIsLoading(false);
-=======
   const renderActiveTab = () => {
     switch (activeTab) {
       case 'business':
@@ -256,7 +45,6 @@
         return <UserManagement />;
       default:
         return <BusinessSettings />;
->>>>>>> 07379fb9
       }
     };
   
