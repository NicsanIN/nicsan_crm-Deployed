// src/services/S3Service.ts
// Frontend S3 Service for Cloud Storage Retrieval (with simple prefix support)

// import { authUtils } from './api';

<<<<<<< HEAD
// Environment variables
// const AWS_REGION = import.meta.env.VITE_AWS_REGION || 'us-east-1';
const AWS_S3_BUCKET = import.meta.env.VITE_AWS_S3_BUCKET || 'nicsan-crm-data';
=======
// === Env ===
const AWS_REGION = import.meta.env.VITE_AWS_REGION || 'ap-south-1';
const AWS_S3_BUCKET = import.meta.env.VITE_AWS_S3_BUCKET || 'nicsan-crm-pdfs';
>>>>>>> 3cf4012e
const ENABLE_DEBUG = import.meta.env.VITE_ENABLE_DEBUG_LOGGING === 'true';

// Prefix: prod="" | staging="staging/"
const RAW_PREFIX = (import.meta.env.VITE_S3_PREFIX || '').trim();
const S3_PREFIX = RAW_PREFIX ? RAW_PREFIX.replace(/^\/+/, '').replace(/\/+$/, '') + '/' : '';

// Helper to prepend the prefix
const withPrefix = (path: string) => `${S3_PREFIX}${path}`;

declare global {
  interface Window { AWS: any }
}

class S3Service {
  private static instance: S3Service;
  private s3: any = null;
  private isInitialized = false;

  private constructor() {
    this.initializeAWS();
  }

  static getInstance(): S3Service {
    if (!S3Service.instance) S3Service.instance = new S3Service();
    return S3Service.instance;
  }

  private async initializeAWS() {
    try {
      // NOTE: Fallback mode (AWS SDK not loaded on frontend)
      this.isInitialized = false;
      this.s3 = null;

      if (ENABLE_DEBUG) {
        console.log('⚠️ S3 Service initialized in fallback mode (AWS SDK not loaded)');
      }
    } catch (error) {
      console.error('❌ S3 Service initialization failed:', error);
      this.isInitialized = false;
      this.s3 = null;
    }
  }

  // Core JSON getter (expects initialized AWS SDK; will throw in fallback)
  private async getJSONFromS3(key: string): Promise<any> {
    try {
      if (!this.isInitialized || !this.s3) {
        throw new Error('S3 service not initialized');
      }

      const params = { Bucket: AWS_S3_BUCKET, Key: key };
      const result = await this.s3.getObject(params).promise();
      const data = JSON.parse(result.Body.toString());

      if (ENABLE_DEBUG) console.log('✅ JSON from S3:', key);
      return data;
    } catch (error) {
      if (ENABLE_DEBUG) console.error('❌ S3 JSON retrieval error:', key, error);
      throw error;
    }
  }

  // === Public helpers (now all keys are prefixed) ===
  async getDashboardMetricsFromS3() {
    const key = withPrefix('data/dashboard/metrics.json');
    const data = await this.getJSONFromS3(key);
    return { success: true, data, source: 'S3_CLOUD_STORAGE' };
  }

  async getSalesRepsFromS3() {
    const key = withPrefix('data/dashboard/sales-reps.json');
    const data = await this.getJSONFromS3(key);
    return { success: true, data, source: 'S3_CLOUD_STORAGE' };
  }

  async getSalesExplorerFromS3() {
    const key = withPrefix('data/dashboard/sales-explorer.json');
    const data = await this.getJSONFromS3(key);
    return { success: true, data, source: 'S3_CLOUD_STORAGE' };
  }

  async getDataSourcesFromS3() {
    const key = withPrefix('data/dashboard/data-sources.json');
    const data = await this.getJSONFromS3(key);
    return { success: true, data, source: 'S3_CLOUD_STORAGE' };
  }

  async getPolicyDetailFromS3(policyId: string) {
    const key = withPrefix(`data/policies/${policyId}.json`);
    const data = await this.getJSONFromS3(key);
    return { success: true, data, source: 'S3_CLOUD_STORAGE' };
  }

  async getAllPoliciesFromS3() {
    const key = withPrefix('data/policies/all-policies.json');
    const data = await this.getJSONFromS3(key);
    return { success: true, data, source: 'S3_CLOUD_STORAGE' };
  }

  isAvailable(): boolean {
    return this.isInitialized && this.s3 !== null;
  }
}

export default S3Service;<|MERGE_RESOLUTION|>--- conflicted
+++ resolved
@@ -3,15 +3,9 @@
 
 // import { authUtils } from './api';
 
-<<<<<<< HEAD
-// Environment variables
-// const AWS_REGION = import.meta.env.VITE_AWS_REGION || 'us-east-1';
-const AWS_S3_BUCKET = import.meta.env.VITE_AWS_S3_BUCKET || 'nicsan-crm-data';
-=======
 // === Env ===
 const AWS_REGION = import.meta.env.VITE_AWS_REGION || 'ap-south-1';
 const AWS_S3_BUCKET = import.meta.env.VITE_AWS_S3_BUCKET || 'nicsan-crm-pdfs';
->>>>>>> 3cf4012e
 const ENABLE_DEBUG = import.meta.env.VITE_ENABLE_DEBUG_LOGGING === 'true';
 
 // Prefix: prod="" | staging="staging/"
