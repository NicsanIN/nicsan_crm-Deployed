--- conflicted
+++ resolved
@@ -45,11 +45,7 @@
   private async executeDualStoragePattern<T>(
     backendMethod: () => Promise<BackendApiResult>,
     mockData: T,
-<<<<<<< HEAD
-    // operationName: string
-=======
     _operationName: string
->>>>>>> 3cf4012e
   ): Promise<DualStorageResult> {
     
     if (ENABLE_DEBUG) {
@@ -62,15 +58,6 @@
         
         if (ENABLE_DEBUG) {
         }
-        
-<<<<<<< HEAD
-        
-        // Extract the data from the BackendApiService response
-        const actualData = (result as any).data || result;
-        
-        
-=======
->>>>>>> 3cf4012e
         return {
           success: result.success,
           data: result.data,
